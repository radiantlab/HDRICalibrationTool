from PySide2.QtCore import ( QCoreApplication, QMetaObject, QSize, Qt )
from PySide2.QtGui import ( QFont, QIcon, QPixmap)
from PySide2.QtWidgets import *

from upload_file_region import UploadFileRegion

from image_uploader import ImageUploader

from radiance_pipeline.radiance_data import RadianceData
from radiance_pipeline.radiance_pipeline import radiance_pipeline

appVersion = "0.6"

class Ui_MainWindow(object):
    def setupUi(self, MainWindow):
        if MainWindow.objectName():
            MainWindow.setObjectName(u"MainWindow")

        # Radiance Data vars
        self.diameter = 0
        self.crop_x_left = 0
        self.crop_y_down = 0
        self.view_angle_vertical = 0
        self.view_angle_horizontal = 0
        self.target_x_resolution = 0
        self.target_y_resolution = 0
        self.paths_ldr = [""]
        self.path_temp = "",
        self.path_rsp_fn = ""
        self.path_vignetting = ""
        self.path_fisheye = ""
        self.path_ndfilter = ""
        self.path_calfact = ""

        # Main Window stylesheet path
        self.main_styles_path = "./styles/main_styles.css"

        MainWindow.resize(1150, 840)
        MainWindow.setMinimumSize(QSize(1000, 500))
        MainWindow.setStyleSheet(u"background-color: #EAEAEA;")

        self.centralwidget = QWidget(MainWindow)
        self.centralwidget.setObjectName(u"centralwidget")

        self.verticalLayout = QVBoxLayout(self.centralwidget)
        self.verticalLayout.setSpacing(0)
        self.verticalLayout.setObjectName(u"verticalLayout")
        self.verticalLayout.setContentsMargins(0, 0, 0, 0)

        # self.Top_Bar = QFrame(self.centralwidget)
        # self.Top_Bar.setObjectName(u"Top_Bar")
        # self.Top_Bar.setMaximumSize(QSize(16777215, 40))
        # self.Top_Bar.setStyleSheet(u"background-color: rgb(35, 35, 35);")
        # self.Top_Bar.setFrameShape(QFrame.NoFrame)
        # self.Top_Bar.setFrameShadow(QFrame.Raised)

        # self.horizontalLayout = QHBoxLayout(self.centralwidget)
        # self.horizontalLayout.setObjectName(u"horizontalLayout")
        # self.horizontalLayout.setSpacing(0)
        # self.horizontalLayout.setContentsMargins(0, 0, 0, 0)

        #self.verticalLayout.addWidget(self.Top_Bar)


        self.Content = QFrame(self.centralwidget)
        self.Content.setObjectName(u"Content")
        self.Content.setFrameShape(QFrame.NoFrame)
        self.Content.setFrameShadow(QFrame.Raised)

        self.mainWindowHLayout = QHBoxLayout( self.Content )
        self.mainWindowHLayout.setObjectName(u"mainWindowHLayout")
        self.mainWindowHLayout.setSpacing(0)
        self.mainWindowHLayout.setContentsMargins(0, 0, 0, 0)


        # Sidebar menu layout setup
        self.sidebarMenuFrame = QFrame( self.Content )
        self.sidebarMenuFrame.setObjectName(u"sidebarMenuFrame")
        # self.sidebarMenuFrame.setMinimumSize(QSize(220, 0))
        # self.sidebarMenuFrame.setMaximumSize(QSize(250, 4000))
        self.sidebarMenuFrame.setStyleSheet(u"background-color: #A5A5A5;")
        # self.sidebarMenuFrame.setFrameShape(QFrame.StyledPanel)
        # self.sidebarMenuFrame.setFrameShadow(QFrame.Raised)

        self.sidebarMenuVLayout = QVBoxLayout( self.sidebarMenuFrame )
        self.sidebarMenuVLayout.setObjectName( "sidebarMenuVLayout" )
        self.sidebarMenuVLayout.setSpacing( 8 )
        self.sidebarMenuVLayout.setContentsMargins( 2, 2, 2, 2 )



        # ---------------------------------------------------------------------------------------
        # Setting up page-routing buttons in menu sidebar

        # Page 1 (Welcome landing page, isActive on app launch)
        self.btn_page_1 = QPushButton( self.sidebarMenuFrame )
        self.btn_page_1.setObjectName( "btn_page_1" )
        self.btn_page_1.setProperty( "isActivePage", True )
        self.btn_page_1.setMinimumSize( QSize( 0, 48 ) )

        # Page 2 (Upload LDR images)
        self.btn_page_2 = QPushButton( self.sidebarMenuFrame )
        self.btn_page_2.setObjectName( "btn_page_2" )
        self.btn_page_2.setProperty( "isActivePage", False )
        self.btn_page_2.setMinimumSize( QSize( 0, 48 ) )

        # Page 3 (Adjust camera settings)
        self.btn_page_3 = QPushButton( self.sidebarMenuFrame )
        self.btn_page_3.setObjectName( "btn_page_3" )
        self.btn_page_2.setProperty( "isActivePage", False )
        self.btn_page_3.setMinimumSize( QSize( 0, 48 ) )

        # Page 4 (Adjust calibration settings)
        self.btn_page_4 = QPushButton( self.sidebarMenuFrame )
        self.btn_page_4.setObjectName( "btn_page_4" )
        self.btn_page_4.setProperty( "isActivePage", False )
        self.btn_page_4.setMinimumSize( QSize( 0, 48 ) )

        # Go button - Starts Radiance pipeline process
        self.btn_start_pipeline = QPushButton( self.sidebarMenuFrame )
        self.btn_start_pipeline.setObjectName( "btn_start_pipeline" )
        self.btn_start_pipeline.setProperty( "isActivePage", False )
        self.btn_start_pipeline.setMinimumSize( QSize( 0, 64 ) )
        
        # TODO
        # Add spacer here after GO btn
        # Then add button for Settings page
        # Then add Help Button
        # Then add QLabel for where we put version number

        
        self.btn_help = QPushButton(self.sidebarMenuFrame)
        self.btn_help.setObjectName(u"btn_help")
        self.btn_help.move(0,1000)
        self.btn_help.setStyleSheet("background-color: #2E8BC0")
        self.btn_help.setMinimumSize(QSize(0, 40))
        self.btn_help.setIcon( QIcon("./assets/icons/help-icon.png") )
        
        
        

        # Default active page
        self.activePage = self.btn_page_1

        self.btn_page_1.clicked.connect( lambda: self.setActivePage( self.btn_page_1 ) )
        self.btn_page_2.clicked.connect( lambda: self.setActivePage( self.btn_page_2 ) )
        self.btn_page_3.clicked.connect( lambda: self.setActivePage( self.btn_page_3 ) )
        self.btn_page_4.clicked.connect( lambda: self.setActivePage( self.btn_page_4 ) )
        
        self.btn_start_pipeline.clicked.connect( lambda: self.setActivePage( self.btn_start_pipeline ) )
        self.btn_start_pipeline.clicked.connect( self.goButtonClicked )

        self.btn_help.clicked.connect( lambda: self.setActivePage( self.btn_help ) )
        
        # Add page-routing buttons to sidebar
        self.sidebarMenuVLayout.addWidget( self.btn_page_1, stretch=1 )
        self.sidebarMenuVLayout.addWidget( self.btn_page_2, stretch=1 )
        self.sidebarMenuVLayout.addWidget( self.btn_page_3, stretch=1 )
        self.sidebarMenuVLayout.addWidget( self.btn_page_4, stretch=1 )
        self.sidebarMenuVLayout.addWidget( self.btn_start_pipeline, stretch=1 )
        self.sidebarMenuVLayout.addWidget( self.btn_help, stretch=1 )

        settingsBtn = QPushButton( "Settings", self.sidebarMenuFrame)
        settingsBtn.setMinimumSize( QSize( 0, 52 ) )
        settingsBtn.setGeometry(0,0, 200, 30)
        settingsBtn.setStyleSheet( "background-color: #D9D9D9;" )
        settingsBtn.setIcon( QIcon("./assets/icons/settings-icon.png") )

        self.sidebarMenuVLayout.addWidget( settingsBtn, stretch=2 )

        appVersionLabel = "Version: {}".format( appVersion )
        self.versionLabel = QLabel( appVersionLabel )
        self.sidebarMenuVLayout.addWidget( self.versionLabel, stretch=1, alignment=Qt.AlignBottom )

        # Set style of sidebar menu buttons
        self.setButtonStyling()

        # ---------------------------------------------------------------------------------------

        

        self.frame_pages = QFrame(self.Content)
        self.frame_pages.setObjectName(u"frame_pages")
        self.frame_pages.setFrameShape(QFrame.StyledPanel)
        self.frame_pages.setFrameShadow(QFrame.Raised)

        self.verticalLayout_5 = QVBoxLayout(self.frame_pages)
        self.verticalLayout_5.setObjectName(u"verticalLayout_5")

        self.stackedWidget = QStackedWidget(self.frame_pages)
        self.stackedWidget.setObjectName(u"stackedWidget")


        self.mainWindowHLayout.addWidget( self.sidebarMenuFrame, stretch=2 )
        self.mainWindowHLayout.addWidget( self.frame_pages, stretch=9 )

        self.Content.setLayout( self.mainWindowHLayout )


        # -------------------------------------------------------------------------------------------------
        # Page 1 Setup
        self.page_1 = QWidget()
        self.page_1.setObjectName(u"page_1")
        self.verticalLayout_7 = QVBoxLayout(self.page_1)
        self.verticalLayout_7.setObjectName(u"verticalLayout_7")
        self.label_1 = QLabel(self.page_1)
        self.label_1.setObjectName(u"label_1")
        font = QFont()
        font.setPointSize(40)
        labelfont = QFont()
        labelfont.setPointSize(20)
        self.label_1.setFont(font)
        self.label_1.setStyleSheet(u"color: #000;")
        self.label_1.setAlignment(Qt.AlignCenter)
        self.verticalLayout_7.addWidget(self.label_1)
        


        self.label_p1 = QLabel(self.page_1)
        self.welcomeImagePixmap = QPixmap('./assets/images/officeteamstock.jpg')

        self.label_p1.setPixmap(self.welcomeImagePixmap)
        self.label_p1.setAlignment(Qt.AlignCenter)
        self.label_p1.resize(self.welcomeImagePixmap.width(), self.welcomeImagePixmap.height())

        self.label_p1.move(130,300)
        
        self.label_p1_title = QLabel(self.page_1)
        self.label_p1_title.setText("Meet The Team!")
        self.label_p1_title.setStyleSheet("font: 16pt \".AppleSystemUIFont\";")
        self.label_p1_title.adjustSize()
        self.label_p1_title.move(350,720)
        
        self.label_p1.show()

        self.intro_para = QLabel(self.page_1)
        self.intro_para.setAlignment(Qt.AlignHCenter)
        self.intro_para.setText("The HDRI Lighting Calibration Tool is a free, open-source \n application developed by a small team of students \n from Oregon State Univeristy.")
        self.intro_para.setFont(labelfont)
        self.intro_para.adjustSize()
        self.intro_para.setStyleSheet("font: 18pt \".AppleSystemUIFont\";")
        self.intro_para.move(20,20)
        self.intro_para.move(100,100)

        # -------------------------------------------------------------------------------------------------


        
        # ------------------------------------------------------------------------------------------------------------
        # Page 2 Setup
        self.page_2 = QWidget()
        self.page_2.setObjectName(u"page_2")
        self.page_2_Vlayout = QVBoxLayout(self.page_2)
        self.page_2_Vlayout.setObjectName(u"page_2_Vlayout")
        self.page_2_Vlayout.setSpacing(0)
        self.page_2_Vlayout.setContentsMargins(0, 0, 0, 0)
        
        uploader = ImageUploader()

        self.page_2_Vlayout.addWidget( uploader, stretch=1 )
        
        # -------------------------------------------------------------------------------------------------



        # ----------------------------------------------------------------------------------------
        # Page 3 setup
        self.page_3 = QWidget()
        self.page_3.setObjectName(u"page_3")

        self.cameraSettingsPage = QVBoxLayout(self.page_3)
        self.cameraSettingsPage.setObjectName(u"cameraSettingsPage")
        self.cameraSettingsPage.setContentsMargins( 0, 0, 0, 0 )
        self.cameraSettingsPage.setSpacing( 4 )
        self.cameraSettingsPage.setMargin( 0 )

        
        # Cropping Area mdiArea
        self.mdiArea = QMdiArea(self.page_3)
        #self.mdiArea.setGeometry(QRect(10, 10, 970, 250))
        self.mdiArea.setObjectName("mdiArea_2")

        self.label_cd = QLabel(self.mdiArea)
        self.label_cd.setAlignment(Qt.AlignLeft)
        self.label_cd.setText("Cropping Dimensions")
        self.label_cd.setFont(labelfont)
        self.label_cd.adjustSize()
        self.label_cd.setStyleSheet("font: 18pt \".AppleSystemUIFont\";")
        self.label_cd.setStyleSheet("background-color: #a0a0a0")
        self.label_cd.move(10,10)


        # Viewing angles mdiArea
        self.mdiArea_2 = QMdiArea(self.page_3)
        #self.mdiArea_2.setGeometry(QRect(10, 290, 970, 140))
        self.mdiArea_2.setObjectName("mdiArea_2")

        self.label_LVA = QLabel(self.mdiArea_2)
        self.label_LVA.setAlignment(Qt.AlignLeft)
        self.label_LVA.setText("Lens Viewing Angle")
        self.label_LVA.setFont(labelfont)
        self.label_LVA.adjustSize()
        self.label_LVA.setStyleSheet("font: 18pt \".AppleSystemUIFont\";")
        self.label_LVA.setStyleSheet("background-color: #a0a0a0")
        self.label_LVA.move(10,10)
        self.label_LVA.raise_()


        # Output Dimensions mdiArea
        self.mdiArea_3 = QMdiArea(self.page_3)
        #self.mdiArea_3.setGeometry(QRect(10, 460, 970, 140))
        self.mdiArea_3.setObjectName("mdiArea_3")

        self.label_OID = QLabel(self.mdiArea_3)
        self.label_OID.setAlignment(Qt.AlignLeft)
        self.label_OID.setText("Output Image Dimensions")
        self.label_OID.setFont(labelfont)
        self.label_OID.adjustSize()
        self.label_OID.setStyleSheet("font: 18pt \".AppleSystemUIFont\";")
        self.label_OID.setStyleSheet("background-color: #a0a0a0")
        self.label_OID.move(10,10)
        self.label_OID.raise_()


        # Cropping Dimension section

        # Input Image Resolution fields
        self.label_iir = QLabel(self.mdiArea)
        self.label_iir.setAlignment(Qt.AlignLeft)
        self.label_iir.setText("Input Image Resolution")
        self.label_iir.setStyleSheet("background-color: #a0a0a0")
        self.label_iir.move(10,70)

        # Input Image X Resolution field
        self.inputField_inputImageResX = QLineEdit(self.mdiArea)
        self.inputField_inputImageResX.setText("")
        self.inputField_inputImageResX.setObjectName("inputField_inputImageResX")
        self.inputField_inputImageResX.move(10,100)

        self.label_md11 = QLabel(self.mdiArea)
        self.label_md11.setAlignment(Qt.AlignLeft)
        self.label_md11.setText("x")
        self.label_md11.setStyleSheet("background-color: #a0a0a0")
        self.label_md11.move(149,102)

        # Input Image Y Resolution field
        self.inputField_inputImageResY = QLineEdit(self.mdiArea)
        self.inputField_inputImageResY.setText("")
        self.inputField_inputImageResY.setObjectName("inputField_inputImageResY")
        self.inputField_inputImageResY.move(160,100)


<<<<<<< HEAD
        self.lineEdit_md13 = QLineEdit(self.mdiArea)
        self.lineEdit_md13.setText("")
        self.lineEdit_md13.setObjectName("lineEdit_md13")
        self.lineEdit_md13.move(10,160)
=======
        # X Crop Offset field
        self.label_md14 = QLabel(self.mdiArea)
        self.label_md14.setAlignment(Qt.AlignLeft)
        self.label_md14.setText("X Crop Offset")
        self.label_md14.setStyleSheet("background-color: #a0a0a0")
        self.label_md14.move(500,70)
>>>>>>> 64774f8f

        self.inputField_xCropOffset = QLineEdit(self.mdiArea)
        self.inputField_xCropOffset.setText("")
        self.inputField_xCropOffset.setObjectName("inputField_xCropOffset")
        self.inputField_xCropOffset.move(500,100)


        # Fisheye View Diameter field
        self.label_md13 = QLabel(self.mdiArea)
        self.label_md13.setAlignment(Qt.AlignLeft)
        self.label_md13.setText("Fisheye View Diameter")
        self.label_md13.setStyleSheet("background-color: #a0a0a0")
        self.label_md13.move(10,140)

        self.inputField_fisheyeViewDiameter = QLineEdit(self.mdiArea)
        self.inputField_fisheyeViewDiameter.setText("")
        self.inputField_fisheyeViewDiameter.setObjectName("inputField_fisheyeViewDiameter")
        self.inputField_fisheyeViewDiameter.move(10,200)


        # Y Crop Offset field
        self.label_md15 = QLabel(self.mdiArea)
        self.label_md15.setAlignment(Qt.AlignLeft)
        self.label_md15.setText("Y Crop Offset")
        self.label_md15.setStyleSheet("background-color: #a0a0a0")
        self.label_md15.move(500,140)

<<<<<<< HEAD
        self.lineEdit_md15 = QLineEdit(self.mdiArea)
        self.lineEdit_md15.setText("")
        self.lineEdit_md15.setObjectName("lineEdit_md15")
        self.lineEdit_md15.move(500,160)
=======
        self.inputField_yCropOffset = QLineEdit(self.mdiArea)
        self.inputField_yCropOffset.setText("")
        self.inputField_yCropOffset.setObjectName("inputField_yCropOffset")
        self.inputField_yCropOffset.move(500,200)

>>>>>>> 64774f8f

        # Submit form button
        self.area1button = QPushButton('Enter', self.mdiArea)
<<<<<<< HEAD
        self.area1button.move(750,160)
        #area1button.clicked.connect(self.on_click)
=======
        self.area1button.move(750,200)
        self.area1button.clicked.connect( self.setCroppingValues )
>>>>>>> 64774f8f


        # Lens Viewing Angle section
        
        # View Angle Vertical field
        self.label_md21 = QLabel(self.mdiArea_2)
        self.label_md21.setAlignment(Qt.AlignLeft)
        self.label_md21.setText("View Angle Vertical")
        self.label_md21.setStyleSheet("background-color: #a0a0a0")
        self.label_md21.move(10,70)

        self.inputField_viewAngleVertical = QLineEdit(self.mdiArea_2)
        self.inputField_viewAngleVertical.setText("")
        self.inputField_viewAngleVertical.setObjectName("inputField_viewAngleVertical")
        self.inputField_viewAngleVertical.move(10,90)

        # View Angle Horizontal field
        self.label_md22 = QLabel(self.mdiArea_2)
        self.label_md22.setAlignment(Qt.AlignLeft)
        self.label_md22.setText("View Angle Horizontal")
        self.label_md22.setStyleSheet("background-color: #a0a0a0")
        self.label_md22.move(250,70)

        self.inputField_viewAngleHorizontal = QLineEdit(self.mdiArea_2)
        self.inputField_viewAngleHorizontal.setText("")
        self.inputField_viewAngleHorizontal.setObjectName("inputField_viewAngleHorizontal")
        self.inputField_viewAngleHorizontal.move(250,90)

        # Submit form button
        self.area2button = QPushButton('Enter', self.mdiArea_2)
<<<<<<< HEAD
        self.area2button.move(750,160)
=======
        self.area2button.move(750,200)
        self.area2button.clicked.connect( self.setLensValues )

>>>>>>> 64774f8f

        # Output Image Dimensions section

        # Output Resolution fields
        self.label_md31 = QLabel(self.mdiArea_3)
        self.label_md31.setAlignment(Qt.AlignLeft)
        self.label_md31.setText("HDR Image Output Resolution")
        self.label_md31.setStyleSheet("background-color: #a0a0a0")
        self.label_md31.move(10,70)

        # Output X Resolution
        self.inputField_outputXRes = QLineEdit(self.mdiArea_3)
        self.inputField_outputXRes.setText("")
        self.inputField_outputXRes.setObjectName("inputField_outputXRes")
        self.inputField_outputXRes.move(10,90)

        self.label_md31x = QLabel(self.mdiArea_3)
        self.label_md31x.setAlignment(Qt.AlignLeft)
        self.label_md31x.setText("x")
        self.label_md31x.setStyleSheet("background-color: #a0a0a0")
        self.label_md31x.move(149,92)

        # Output Y Resolution
        self.inputField_outputYRes = QLineEdit(self.mdiArea_3)
        self.inputField_outputYRes.setText("")
        self.inputField_outputYRes.setObjectName("inputField_outputYRes")
        self.inputField_outputYRes.move(160,90)

        # Submit form button
        self.area3button = QPushButton('Enter', self.mdiArea_3)
<<<<<<< HEAD
        self.area3button.move(750,160)
=======
        self.area3button.move(750,200)
        self.area3button.clicked.connect( self.setOutputDimensionValues )

>>>>>>> 64774f8f

        # Area 4 upload .rsp file region
        rsp_uploadarea = UploadFileRegion("CameraResponseFileUpload", [900, 200], fileType=2 )


        # Add widgets to Layout
        self.cameraSettingsPage.addWidget( self.mdiArea, stretch=1 )
        self.cameraSettingsPage.addWidget( self.mdiArea_2, stretch=1 )
        self.cameraSettingsPage.addWidget( self.mdiArea_3, stretch=1 )
        self.cameraSettingsPage.addWidget( rsp_uploadarea, stretch=1 )
        
        # -------------------------------------------------------------------------------------------------



        # -------------------------------------------------------------------------------------------------
        # Page 4 Setup
        self.page_4 = QWidget()
        self.page_4.setObjectName(u"page_4")


        # Upload file regions
        # Create new layout for self.page_4
        self.calibrationPage = QVBoxLayout( self.page_4 )
        self.calibrationPage.setObjectName( "calibrationPage" )
        self.calibrationPage.setContentsMargins( 0, 0, 0, 0 )
        self.calibrationPage.setSpacing( 4 )
        self.calibrationPage.setMargin( 0 )
        

        # Vignetting region
        # Add widget: UploadFileRegionObject class object
        vc_UploadRegion = UploadFileRegion( "Vignetting", [900, 200], fileType=1 )

        # Add vignetting UploadRegion object to the QVBox
        self.calibrationPage.addWidget( vc_UploadRegion )

        # Fisheye correction region
        # Add widget: UploadFileRegionObject class object
        fc_UploadRegion = UploadFileRegion( "FisheyeCorrection", [900, 200], fileType=1 )

        # Add vignetting UploadRegion object to the QVBox
        self.calibrationPage.addWidget( fc_UploadRegion )

        # Camera factor region
        # Add widget: UploadFileRegionObject class object
        cf_UploadRegion = UploadFileRegion( "CameraFactor", [900, 200], fileType=1 )

        # Add vignetting UploadRegion object to the QVBox
        self.calibrationPage.addWidget( cf_UploadRegion )

        # Neutral Density Filter region
        # Add widget: UploadFileRegionObject class object
        nd_UploadRegion = UploadFileRegion( "NeutralDensityFilter", [900, 200], fileType=1 )

        # Add vignetting UploadRegion object to the QVBox
        self.calibrationPage.addWidget( nd_UploadRegion )

        # -------------------------------------------------------------------------------------------------


        # -------------------------------------------------------------------------------------------------
        # Page 5 setup

        self.page_5 = QWidget()
        self.page_5.setObjectName(u"page_5")

        self.verticalLayout_10 = QVBoxLayout(self.page_5)
        self.verticalLayout_10.setObjectName(u"verticalLayout_10")

        # -------------------------------------------------------------------------------------------------



        # Add pages to multi-page view stackedWidget
        self.stackedWidget.addWidget(self.page_1)
        self.stackedWidget.addWidget(self.page_2)
        self.stackedWidget.addWidget(self.page_3)
        self.stackedWidget.addWidget(self.page_4)
        self.stackedWidget.addWidget(self.page_5)


        self.verticalLayout_5.addWidget(self.stackedWidget)
        
        # self.mainWindowHLayout.addWidget(self.frame_pages)

        self.verticalLayout.addWidget(self.Content)

        MainWindow.setCentralWidget(self.centralwidget)

        self.retranslateUi(MainWindow)

        self.stackedWidget.setCurrentIndex(0)

        QMetaObject.connectSlotsByName(MainWindow)
    

    def retranslateUi(self, MainWindow):
        MainWindow.setWindowTitle(QCoreApplication.translate("MainWindow", u"HDRI Calibration Tool", None))
        self.btn_page_1.setText(QCoreApplication.translate("MainWindow", u"Welcome", None))
        self.btn_page_2.setText(QCoreApplication.translate("MainWindow", u"Upload LDR images", None))
        self.btn_page_3.setText(QCoreApplication.translate("MainWindow", u"Camera Settings", None))
        self.btn_page_4.setText(QCoreApplication.translate("MainWindow", u"Upload Calibration", None))
        self.btn_start_pipeline.setText(QCoreApplication.translate("MainWindow", u"GO!", None))
        self.btn_help.setText(QCoreApplication.translate("MainWindow", u"Help", None))
        self.label_1.setText(QCoreApplication.translate("MainWindow", u"Welcome!", None))
        self.label_1.setAlignment(Qt.AlignHCenter)
<<<<<<< HEAD
       # self.label_2.setText(QCoreApplication.translate("MainWindow", u"LDR Image Upload Page", None))
        self.label_5.setText(QCoreApplication.translate("MainWindow", u"Processing...", None))
=======
>>>>>>> 64774f8f


    # Sets the active page based on sidebar menu button clicks
    def setActivePage( self, newActiveBtn ):
        # Set attribute
        self.activePage = newActiveBtn

        self.btn_page_1.setProperty( "isActivePage", False )
        self.btn_page_2.setProperty( "isActivePage", False )
        self.btn_page_3.setProperty( "isActivePage", False )
        self.btn_page_4.setProperty( "isActivePage", False )
        self.btn_start_pipeline.setProperty( "isActivePage", False )

        if ( newActiveBtn.objectName() == "btn_page_1" ):
            self.btn_page_1.setProperty( "isActivePage", True )
        elif  ( newActiveBtn.objectName() == "btn_page_2" ):
            self.btn_page_2.setProperty( "isActivePage", True )
        elif  ( newActiveBtn.objectName() == "btn_page_3" ):
            self.btn_page_3.setProperty( "isActivePage", True )
        elif  ( newActiveBtn.objectName() == "btn_page_4" ):
            self.btn_page_4.setProperty( "isActivePage", True )
        elif  ( newActiveBtn.objectName() == "btn_start_pipeline" ):
            self.btn_start_pipeline.setProperty( "isActivePage", True )
        else:
            print( "newActiveBtn: {}".format( newActiveBtn.objectName() ) )

        self.setButtonStyling()

        return

    
    # Set sidebar menu button styling
    def setButtonStyling( self ):
        with open( self.main_styles_path, "r" ) as stylesheet:
            self.btn_page_1.setStyleSheet( stylesheet.read() )
        with open( self.main_styles_path, "r" ) as stylesheet:
            self.btn_page_2.setStyleSheet( stylesheet.read() )
        with open( self.main_styles_path, "r" ) as stylesheet:
            self.btn_page_3.setStyleSheet( stylesheet.read() )
        with open( self.main_styles_path, "r" ) as stylesheet:
            self.btn_page_4.setStyleSheet( stylesheet.read() )
        with open( self.main_styles_path, "r" ) as stylesheet:
            self.btn_start_pipeline.setStyleSheet( stylesheet.read() )

    
    def setCroppingValues( self ):
        print( "self.inputField_fisheyeViewDiameter.text(): {}".format(self.inputField_fisheyeViewDiameter.text()))
        print( "self.inputField_xCropOffset.text(): {}".format(self.inputField_xCropOffset.text()))
        print( "self.inputField_yCropOffset.text(): {}".format(self.inputField_yCropOffset.text()))
        
        # Fill Radiance object attribute values from form
        self.diameter = self.inputField_fisheyeViewDiameter.text()
        self.crop_x_left = self.inputField_xCropOffset.text()
        self.crop_y_down = self.inputField_yCropOffset.text()

        return


    def setLensValues( self ):
        print( "self.inputField_viewAngleVertical.text(): {}".format(self.inputField_viewAngleVertical.text()))
        print( "self.inputField_viewAngleHorizontal.text(): {}".format(self.inputField_viewAngleHorizontal.text()))

        # Fill Radiance object attribute values from form
        self.view_angle_vertical = self.inputField_viewAngleVertical.text()
        self.view_angle_horizontal = self.inputField_viewAngleHorizontal.text()

        return


    def setOutputDimensionValues( self ):
        print( "self.inputField_outputXRes.text(): {}".format(self.inputField_outputXRes.text()))
        print( "self.inputField_outputYRes.text(): {}".format(self.inputField_outputYRes.text()))

        # Fill Radiance object attribute values from form
        self.target_x_resolution = self.inputField_outputXRes.text()
        self.target_y_resolution = self.inputField_outputYRes.text()

        return


    def goButtonClicked( self ):
        print("-----------------------------------------------------")
        print("goBtnClicked, here is the RadianceData obj. being sent:\n")
        print("self.diameter: {}".format( self.diameter ))
        print("self.crop_x_left: {}".format( self.crop_x_left ))
        print("self.crop_y_down: {}".format( self.crop_y_down ))
        print("self.view_angle_vertical: {}".format( self.view_angle_vertical ))
        print("self.view_angle_horizontal: {}".format( self.view_angle_horizontal ))
        print("self.target_x_resolution: {}".format( self.target_x_resolution ))
        print("self.target_y_resolution: {}".format( self.target_y_resolution ))
        print("self.paths_ldr: {}".format( self.paths_ldr ))
        print("self.path_rsp_fn: {}".format( self.path_rsp_fn ))
        print("self.path_vignetting: {}".format( self.path_vignetting ))
        print("self.path_fisheye: {}".format( self.path_fisheye ))
        print("self.path_ndfilter: {}".format( self.path_ndfilter ))
        print("self.path_calfact: {}".format( self.path_calfact ))
        print("-----------------------------------------------------")

        self.startRadiancePipeline()

        return


    def startRadiancePipeline( self ):
        # Radiance data object init.
        radianceDataObject = RadianceData(diameter = self.diameter,
                                            crop_x_left = self.crop_x_left,
                                            crop_y_down = self.crop_y_down,
                                            view_angle_vertical = self.view_angle_vertical,
                                            view_angle_horizontal = self.view_angle_horizontal,
                                            target_x_resolution = self.target_x_resolution,
                                            target_y_resolution = self.target_y_resolution,
                                            paths_ldr = self.paths_ldr,
                                            path_temp = self.path_temp,
                                            path_rsp_fn = self.path_rsp_fn,
                                            path_vignetting = self.path_vignetting,
                                            path_fisheye = self.path_fisheye,
                                            path_ndfilter = self.path_ndfilter,
                                            path_calfact = self.path_calfact)
        
        # Do some basic validation here
        # TODO
        ## if radianceDataObject.attribute == (invalid value) then display error
        
        print("\n#########\nCALLING PIPELINE COMMAND\n#########\n")
       # radiance_pipeline( radianceDataObject )
    
        return
<|MERGE_RESOLUTION|>--- conflicted
+++ resolved
@@ -349,20 +349,29 @@
         self.inputField_inputImageResY.setObjectName("inputField_inputImageResY")
         self.inputField_inputImageResY.move(160,100)
 
-
-<<<<<<< HEAD
+        self.label_iir = QLabel(self.mdiArea)
+        self.label_iir.setAlignment(Qt.AlignLeft)
+        self.label_iir.setText("Input Image Resolution")
+        self.label_iir.setStyleSheet("background-color: #a0a0a0")
+        self.label_iir.move(10,70)
+
         self.lineEdit_md13 = QLineEdit(self.mdiArea)
         self.lineEdit_md13.setText("")
         self.lineEdit_md13.setObjectName("lineEdit_md13")
         self.lineEdit_md13.move(10,160)
-=======
+
+        self.label_md13 = QLabel(self.mdiArea)
+        self.label_md13.setAlignment(Qt.AlignLeft)
+        self.label_md13.setText("Fisheye View Diameter")
+        self.label_md13.setStyleSheet("background-color: #a0a0a0")
+        self.label_md13.move(10,140)
+
         # X Crop Offset field
         self.label_md14 = QLabel(self.mdiArea)
         self.label_md14.setAlignment(Qt.AlignLeft)
         self.label_md14.setText("X Crop Offset")
-        self.label_md14.setStyleSheet("background-color: #a0a0a0")
+        self.label_md14.setStyleSheet("background-color: #a0a0a0"）
         self.label_md14.move(500,70)
->>>>>>> 64774f8f
 
         self.inputField_xCropOffset = QLineEdit(self.mdiArea)
         self.inputField_xCropOffset.setText("")
@@ -375,7 +384,7 @@
         self.label_md13.setAlignment(Qt.AlignLeft)
         self.label_md13.setText("Fisheye View Diameter")
         self.label_md13.setStyleSheet("background-color: #a0a0a0")
-        self.label_md13.move(10,140)
+        self.label_md13.move(10,180)
 
         self.inputField_fisheyeViewDiameter = QLineEdit(self.mdiArea)
         self.inputField_fisheyeViewDiameter.setText("")
@@ -390,28 +399,17 @@
         self.label_md15.setStyleSheet("background-color: #a0a0a0")
         self.label_md15.move(500,140)
 
-<<<<<<< HEAD
-        self.lineEdit_md15 = QLineEdit(self.mdiArea)
-        self.lineEdit_md15.setText("")
-        self.lineEdit_md15.setObjectName("lineEdit_md15")
-        self.lineEdit_md15.move(500,160)
-=======
         self.inputField_yCropOffset = QLineEdit(self.mdiArea)
         self.inputField_yCropOffset.setText("")
         self.inputField_yCropOffset.setObjectName("inputField_yCropOffset")
-        self.inputField_yCropOffset.move(500,200)
-
->>>>>>> 64774f8f
+        self.inputField_yCropOffset.move(500,160)
+
 
         # Submit form button
         self.area1button = QPushButton('Enter', self.mdiArea)
-<<<<<<< HEAD
         self.area1button.move(750,160)
+        self.area1button.clicked.connect( self.setCroppingValues )
         #area1button.clicked.connect(self.on_click)
-=======
-        self.area1button.move(750,200)
-        self.area1button.clicked.connect( self.setCroppingValues )
->>>>>>> 64774f8f
 
 
         # Lens Viewing Angle section
@@ -442,13 +440,9 @@
 
         # Submit form button
         self.area2button = QPushButton('Enter', self.mdiArea_2)
-<<<<<<< HEAD
         self.area2button.move(750,160)
-=======
-        self.area2button.move(750,200)
         self.area2button.clicked.connect( self.setLensValues )
 
->>>>>>> 64774f8f
 
         # Output Image Dimensions section
 
@@ -479,13 +473,8 @@
 
         # Submit form button
         self.area3button = QPushButton('Enter', self.mdiArea_3)
-<<<<<<< HEAD
         self.area3button.move(750,160)
-=======
-        self.area3button.move(750,200)
         self.area3button.clicked.connect( self.setOutputDimensionValues )
-
->>>>>>> 64774f8f
 
         # Area 4 upload .rsp file region
         rsp_uploadarea = UploadFileRegion("CameraResponseFileUpload", [900, 200], fileType=2 )
@@ -593,11 +582,6 @@
         self.btn_help.setText(QCoreApplication.translate("MainWindow", u"Help", None))
         self.label_1.setText(QCoreApplication.translate("MainWindow", u"Welcome!", None))
         self.label_1.setAlignment(Qt.AlignHCenter)
-<<<<<<< HEAD
-       # self.label_2.setText(QCoreApplication.translate("MainWindow", u"LDR Image Upload Page", None))
-        self.label_5.setText(QCoreApplication.translate("MainWindow", u"Processing...", None))
-=======
->>>>>>> 64774f8f
 
 
     # Sets the active page based on sidebar menu button clicks

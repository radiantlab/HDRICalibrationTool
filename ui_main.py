<<<<<<< HEAD
from PySide2.QtCore import ( QCoreApplication, QMetaObject, QSize, Qt )
from PySide2.QtGui import ( QFont, QIcon, QPixmap)
=======
# -*- coding: utf-8 -*-

################################################################################
## Form generated from reading UI file 'ui_mainrvpJdh.ui'
##
## Created by: Qt User Interface Compiler version 5.14.1
##
## WARNING! All changes made in this file will be lost when recompiling UI file!
################################################################################

from PySide2.QtCore import (QCoreApplication, QMetaObject, QRect, QSize, Qt,)
from PySide2.QtGui import ( QFont, QIcon, QPixmap, )
>>>>>>> 5daf8711
from PySide2.QtWidgets import *

from upload_file_region import UploadFileRegion

from image_uploader import ImageUploader

from radiance_pipeline.radiance_data import RadianceData
from radiance_pipeline.radiance_pipeline import radiance_pipeline

appVersion = "0.6"

class Ui_MainWindow(object):
    def setupUi(self, MainWindow):
        if MainWindow.objectName():
            MainWindow.setObjectName(u"MainWindow")

        # Radiance Data vars
        self.diameter = 0
        self.crop_x_left = 0
        self.crop_y_down = 0
        self.view_angle_vertical = 0
        self.view_angle_horizontal = 0
        self.target_x_resolution = 0
        self.target_y_resolution = 0
        self.paths_ldr = [""]
        self.path_temp = "",
        self.path_rsp_fn = ""
        self.path_vignetting = ""
        self.path_fisheye = ""
        self.path_ndfilter = ""
        self.path_calfact = ""

        # Main Window stylesheet path
        self.main_styles_path = "./styles/main_styles.css"

        MainWindow.resize(1150, 840)
        MainWindow.setMinimumSize(QSize(1000, 500))
        MainWindow.setStyleSheet(u"background-color: #EAEAEA;")

        self.centralwidget = QWidget(MainWindow)
        self.centralwidget.setObjectName(u"centralwidget")

        self.verticalLayout = QVBoxLayout(self.centralwidget)
        self.verticalLayout.setSpacing(0)
        self.verticalLayout.setObjectName(u"verticalLayout")
        self.verticalLayout.setContentsMargins(0, 0, 0, 0)

        # self.Top_Bar = QFrame(self.centralwidget)
        # self.Top_Bar.setObjectName(u"Top_Bar")
        # self.Top_Bar.setMaximumSize(QSize(16777215, 40))
        # self.Top_Bar.setStyleSheet(u"background-color: rgb(35, 35, 35);")
        # self.Top_Bar.setFrameShape(QFrame.NoFrame)
        # self.Top_Bar.setFrameShadow(QFrame.Raised)

        # self.horizontalLayout = QHBoxLayout(self.centralwidget)
        # self.horizontalLayout.setObjectName(u"horizontalLayout")
        # self.horizontalLayout.setSpacing(0)
        # self.horizontalLayout.setContentsMargins(0, 0, 0, 0)

        #self.verticalLayout.addWidget(self.Top_Bar)


        self.Content = QFrame(self.centralwidget)
        self.Content.setObjectName(u"Content")
        self.Content.setFrameShape(QFrame.NoFrame)
        self.Content.setFrameShadow(QFrame.Raised)

        self.mainWindowHLayout = QHBoxLayout( self.Content )
        self.mainWindowHLayout.setObjectName(u"mainWindowHLayout")
        self.mainWindowHLayout.setSpacing(0)
        self.mainWindowHLayout.setContentsMargins(0, 0, 0, 0)


        # Sidebar menu layout setup
        self.sidebarMenuFrame = QFrame( self.Content )
        self.sidebarMenuFrame.setObjectName(u"sidebarMenuFrame")
        # self.sidebarMenuFrame.setMinimumSize(QSize(220, 0))
        # self.sidebarMenuFrame.setMaximumSize(QSize(250, 4000))
        self.sidebarMenuFrame.setStyleSheet(u"background-color: #A5A5A5;")
        # self.sidebarMenuFrame.setFrameShape(QFrame.StyledPanel)
        # self.sidebarMenuFrame.setFrameShadow(QFrame.Raised)

        self.sidebarMenuVLayout = QVBoxLayout( self.sidebarMenuFrame )
        self.sidebarMenuVLayout.setObjectName( "sidebarMenuVLayout" )
        self.sidebarMenuVLayout.setSpacing( 8 )
        self.sidebarMenuVLayout.setContentsMargins( 2, 2, 2, 2 )



        # ---------------------------------------------------------------------------------------
        # Setting up page-routing buttons in menu sidebar

        # Page 1 (Welcome landing page, isActive on app launch)
        self.btn_page_1 = QPushButton( self.sidebarMenuFrame )
        self.btn_page_1.setObjectName( "btn_page_1" )
        self.btn_page_1.setProperty( "isActivePage", True )
        self.btn_page_1.setMinimumSize( QSize( 0, 48 ) )

        # Page 2 (Upload LDR images)
        self.btn_page_2 = QPushButton( self.sidebarMenuFrame )
        self.btn_page_2.setObjectName( "btn_page_2" )
        self.btn_page_2.setProperty( "isActivePage", False )
        self.btn_page_2.setMinimumSize( QSize( 0, 48 ) )

        # Page 3 (Adjust camera settings)
        self.btn_page_3 = QPushButton( self.sidebarMenuFrame )
        self.btn_page_3.setObjectName( "btn_page_3" )
        self.btn_page_2.setProperty( "isActivePage", False )
        self.btn_page_3.setMinimumSize( QSize( 0, 48 ) )

        # Page 4 (Adjust calibration settings)
        self.btn_page_4 = QPushButton( self.sidebarMenuFrame )
        self.btn_page_4.setObjectName( "btn_page_4" )
        self.btn_page_4.setProperty( "isActivePage", False )
        self.btn_page_4.setMinimumSize( QSize( 0, 48 ) )

        # Go button - Starts Radiance pipeline process
        self.btn_start_pipeline = QPushButton( self.sidebarMenuFrame )
        self.btn_start_pipeline.setObjectName( "btn_start_pipeline" )
        self.btn_start_pipeline.setProperty( "isActivePage", False )
        self.btn_start_pipeline.setMinimumSize( QSize( 0, 64 ) )
        
        '''
        self.btn_help = QPushButton( self.sidebarMenuFrame )
        self.btn_help.setObjectName( "btn_help" )
        self.btn_help.setProperty( "isActivePage", False )
        self.btn_help.setMinimumSize( QSize( 0, 48 ) )'''
        # TODO
        # Add spacer here after GO btn
        # Then add button for Settings page
        # Then add Help Button
        # Then add QLabel for where we put version number

        
        self.btn_help = QPushButton(self.sidebarMenuFrame)
        self.btn_help.setObjectName(u"btn_start_pipeline")
        self.btn_help.setMinimumSize(QSize(0, 40))
        #self.btn_help(self.style().standardIcon(getattr(QStyle, SP_TitleBarContextHelpButton)))
        

        # Default active page
        self.activePage = self.btn_page_1

        self.btn_page_1.clicked.connect( lambda: self.setActivePage( self.btn_page_1 ) )
        self.btn_page_2.clicked.connect( lambda: self.setActivePage( self.btn_page_2 ) )
        self.btn_page_3.clicked.connect( lambda: self.setActivePage( self.btn_page_3 ) )
        self.btn_page_4.clicked.connect( lambda: self.setActivePage( self.btn_page_4 ) )
        
        self.btn_start_pipeline.clicked.connect( lambda: self.setActivePage( self.btn_start_pipeline ) )
<<<<<<< HEAD
        self.btn_start_pipeline.clicked.connect( self.goButtonClicked )

=======
        self.btn_help.clicked.connect( lambda: self.setActivePage( self.btn_help ) )
>>>>>>> 5daf8711
        # Add page-routing buttons to sidebar
        self.sidebarMenuVLayout.addWidget( self.btn_page_1, stretch=1 )
        self.sidebarMenuVLayout.addWidget( self.btn_page_2, stretch=1 )
        self.sidebarMenuVLayout.addWidget( self.btn_page_3, stretch=1 )
        self.sidebarMenuVLayout.addWidget( self.btn_page_4, stretch=1 )
        self.sidebarMenuVLayout.addWidget( self.btn_start_pipeline, stretch=1 )
        self.sidebarMenuVLayout.addWidget( self.btn_help, stretch=1 )

        settingsBtn = QPushButton( "Settings", self.sidebarMenuFrame)
        settingsBtn.setMinimumSize( QSize( 0, 52 ) )
        settingsBtn.setGeometry(0,0, 200, 30)
        settingsBtn.setStyleSheet( "background-color: #D9D9D9;" )
        settingsBtn.setIcon( QIcon("./assets/icons/settings-icon.png") )

        self.sidebarMenuVLayout.addWidget( settingsBtn, stretch=2 )

        appVersionLabel = "Version: {}".format( appVersion )
        self.versionLabel = QLabel( appVersionLabel )
        self.sidebarMenuVLayout.addWidget( self.versionLabel, stretch=1, alignment=Qt.AlignBottom )

        # Set style of sidebar menu buttons
        self.setButtonStyling()

        # ---------------------------------------------------------------------------------------

        

        self.frame_pages = QFrame(self.Content)
        self.frame_pages.setObjectName(u"frame_pages")
        self.frame_pages.setFrameShape(QFrame.StyledPanel)
        self.frame_pages.setFrameShadow(QFrame.Raised)

        self.verticalLayout_5 = QVBoxLayout(self.frame_pages)
        self.verticalLayout_5.setObjectName(u"verticalLayout_5")

        self.stackedWidget = QStackedWidget(self.frame_pages)
        self.stackedWidget.setObjectName(u"stackedWidget")


        self.mainWindowHLayout.addWidget( self.sidebarMenuFrame, stretch=2 )
        self.mainWindowHLayout.addWidget( self.frame_pages, stretch=9 )

        self.Content.setLayout( self.mainWindowHLayout )


        # -------------------------------------------------------------------------------------------------
        # Page 1 Setup
        self.page_1 = QWidget()
        self.page_1.setObjectName(u"page_1")
        self.verticalLayout_7 = QVBoxLayout(self.page_1)
        self.verticalLayout_7.setObjectName(u"verticalLayout_7")
        self.label_1 = QLabel(self.page_1)
        self.label_1.setObjectName(u"label_1")
        font = QFont()
        font.setPointSize(40)
        labelfont = QFont()
        labelfont.setPointSize(20)
        self.label_1.setFont(font)
        self.label_1.setStyleSheet(u"color: #000;")
        self.label_1.setAlignment(Qt.AlignCenter)
        self.verticalLayout_7.addWidget(self.label_1)
        


        self.label_p1 = QLabel(self.page_1)
        self.welcomeImagePixmap = QPixmap('./assets/images/officeteamstock.jpg')

        self.label_p1.setPixmap(self.welcomeImagePixmap)
        self.label_p1.setAlignment(Qt.AlignCenter)
        self.label_p1.resize(self.welcomeImagePixmap.width(), self.welcomeImagePixmap.height())

        self.label_p1.move(130,300)
        
        self.label_p1_title = QLabel(self.page_1)
        self.label_p1_title.setText("Meet The Team!")
        self.label_p1_title.setStyleSheet("font: 16pt \".AppleSystemUIFont\";")
        self.label_p1_title.adjustSize()
        self.label_p1_title.move(350,720)
        
        self.label_p1.show()

        self.intro_para = QLabel(self.page_1)
        self.intro_para.setAlignment(Qt.AlignHCenter)
        self.intro_para.setText("The HDRI Lighting Calibration Tool is a free, open-source \n application developed by a small team of students \n from Oregon State Univeristy.")
        self.intro_para.setFont(labelfont)
        self.intro_para.adjustSize()
        self.intro_para.setStyleSheet("font: 18pt \".AppleSystemUIFont\";")
        self.intro_para.move(20,20)
        self.intro_para.move(100,100)

        # -------------------------------------------------------------------------------------------------


        
        # ------------------------------------------------------------------------------------------------------------
        # Page 2 Setup
        self.page_2 = QWidget()
        self.page_2.setObjectName(u"page_2")
        self.page_2_Vlayout = QVBoxLayout(self.page_2)
        self.page_2_Vlayout.setObjectName(u"page_2_Vlayout")
        self.page_2_Vlayout.setSpacing(0)
        self.page_2_Vlayout.setContentsMargins(0, 0, 0, 0)
        
        uploader = ImageUploader()

        self.page_2_Vlayout.addWidget( uploader, stretch=1 )
        
        # -------------------------------------------------------------------------------------------------



        # ----------------------------------------------------------------------------------------
        # Page 3 setup
        self.page_3 = QWidget()
        self.page_3.setObjectName(u"page_3")

        self.cameraSettingsPage = QVBoxLayout(self.page_3)
        self.cameraSettingsPage.setObjectName(u"cameraSettingsPage")
        self.cameraSettingsPage.setContentsMargins( 0, 0, 0, 0 )
        self.cameraSettingsPage.setSpacing( 4 )
        self.cameraSettingsPage.setMargin( 0 )

        
        # Cropping Area mdiArea
        self.mdiArea = QMdiArea(self.page_3)
        #self.mdiArea.setGeometry(QRect(10, 10, 970, 250))
        self.mdiArea.setObjectName("mdiArea_2")

        self.label_cd = QLabel(self.mdiArea)
        self.label_cd.setAlignment(Qt.AlignLeft)
        self.label_cd.setText("Cropping Dimensions")
        self.label_cd.setFont(labelfont)
        self.label_cd.adjustSize()
        self.label_cd.setStyleSheet("font: 18pt \".AppleSystemUIFont\";")
        self.label_cd.setStyleSheet("background-color: #a0a0a0")
        self.label_cd.move(10,10)


        # Viewing angles mdiArea
        self.mdiArea_2 = QMdiArea(self.page_3)
        #self.mdiArea_2.setGeometry(QRect(10, 290, 970, 140))
        self.mdiArea_2.setObjectName("mdiArea_2")

        self.label_LVA = QLabel(self.mdiArea_2)
        self.label_LVA.setAlignment(Qt.AlignLeft)
        self.label_LVA.setText("Lens Viewing Angle")
        self.label_LVA.setFont(labelfont)
        self.label_LVA.adjustSize()
        self.label_LVA.setStyleSheet("font: 18pt \".AppleSystemUIFont\";")
        self.label_LVA.setStyleSheet("background-color: #a0a0a0")
        self.label_LVA.move(10,10)
        self.label_LVA.raise_()


        # Output Dimensions mdiArea
        self.mdiArea_3 = QMdiArea(self.page_3)
        #self.mdiArea_3.setGeometry(QRect(10, 460, 970, 140))
        self.mdiArea_3.setObjectName("mdiArea_3")

        self.label_OID = QLabel(self.mdiArea_3)
        self.label_OID.setAlignment(Qt.AlignLeft)
        self.label_OID.setText("Output Image Dimensions")
        self.label_OID.setFont(labelfont)
        self.label_OID.adjustSize()
        self.label_OID.setStyleSheet("font: 18pt \".AppleSystemUIFont\";")
        self.label_OID.setStyleSheet("background-color: #a0a0a0")
        self.label_OID.move(10,10)
        self.label_OID.raise_()


        # Cropping Dimension section

        # Input Image Resolution fields
        self.label_iir = QLabel(self.mdiArea)
        self.label_iir.setAlignment(Qt.AlignLeft)
        self.label_iir.setText("Input Image Resolution")
        self.label_iir.setStyleSheet("background-color: #a0a0a0")
        self.label_iir.move(10,70)

        # Input Image X Resolution field
        self.inputField_inputImageResX = QLineEdit(self.mdiArea)
        self.inputField_inputImageResX.setText("")
        self.inputField_inputImageResX.setObjectName("inputField_inputImageResX")
        self.inputField_inputImageResX.move(10,100)

        self.label_md11 = QLabel(self.mdiArea)
        self.label_md11.setAlignment(Qt.AlignLeft)
        self.label_md11.setText("x")
        self.label_md11.setStyleSheet("background-color: #a0a0a0")
        self.label_md11.move(149,102)

        # Input Image Y Resolution field
        self.inputField_inputImageResY = QLineEdit(self.mdiArea)
        self.inputField_inputImageResY.setText("")
        self.inputField_inputImageResY.setObjectName("inputField_inputImageResY")
        self.inputField_inputImageResY.move(160,100)


        # X Crop Offset field
        self.label_md14 = QLabel(self.mdiArea)
        self.label_md14.setAlignment(Qt.AlignLeft)
        self.label_md14.setText("X Crop Offset")
        self.label_md14.setStyleSheet("background-color: #a0a0a0")
        self.label_md14.move(500,70)

        self.inputField_xCropOffset = QLineEdit(self.mdiArea)
        self.inputField_xCropOffset.setText("")
        self.inputField_xCropOffset.setObjectName("inputField_xCropOffset")
        self.inputField_xCropOffset.move(500,100)


        # Fisheye View Diameter field
        self.label_md13 = QLabel(self.mdiArea)
        self.label_md13.setAlignment(Qt.AlignLeft)
        self.label_md13.setText("Fisheye View Diameter")
        self.label_md13.setStyleSheet("background-color: #a0a0a0")
        self.label_md13.move(10,180)

        self.inputField_fisheyeViewDiameter = QLineEdit(self.mdiArea)
        self.inputField_fisheyeViewDiameter.setText("")
        self.inputField_fisheyeViewDiameter.setObjectName("inputField_fisheyeViewDiameter")
        self.inputField_fisheyeViewDiameter.move(10,200)


        # Y Crop Offset field
        self.label_md15 = QLabel(self.mdiArea)
        self.label_md15.setAlignment(Qt.AlignLeft)
        self.label_md15.setText("Y Crop Offset")
        self.label_md15.setStyleSheet("background-color: #a0a0a0")
        self.label_md15.move(500,180)

        self.inputField_yCropOffset = QLineEdit(self.mdiArea)
        self.inputField_yCropOffset.setText("")
        self.inputField_yCropOffset.setObjectName("inputField_yCropOffset")
        self.inputField_yCropOffset.move(500,200)


        # Submit form button
        self.area1button = QPushButton('Enter', self.mdiArea)
        self.area1button.move(750,200)
        self.area1button.clicked.connect( self.setCroppingValues )


        # Lens Viewing Angle section
        
        # View Angle Vertical field
        self.label_md21 = QLabel(self.mdiArea_2)
        self.label_md21.setAlignment(Qt.AlignLeft)
        self.label_md21.setText("View Angle Vertical")
        self.label_md21.setStyleSheet("background-color: #a0a0a0")
        self.label_md21.move(10,70)

        self.inputField_viewAngleVertical = QLineEdit(self.mdiArea_2)
        self.inputField_viewAngleVertical.setText("")
        self.inputField_viewAngleVertical.setObjectName("inputField_viewAngleVertical")
        self.inputField_viewAngleVertical.move(10,90)

        # View Angle Horizontal field
        self.label_md22 = QLabel(self.mdiArea_2)
        self.label_md22.setAlignment(Qt.AlignLeft)
        self.label_md22.setText("View Angle Horizontal")
        self.label_md22.setStyleSheet("background-color: #a0a0a0")
        self.label_md22.move(250,70)

        self.inputField_viewAngleHorizontal = QLineEdit(self.mdiArea_2)
        self.inputField_viewAngleHorizontal.setText("")
        self.inputField_viewAngleHorizontal.setObjectName("inputField_viewAngleHorizontal")
        self.inputField_viewAngleHorizontal.move(250,90)

        # Submit form button
        self.area2button = QPushButton('Enter', self.mdiArea_2)
        self.area2button.move(750,200)
        self.area2button.clicked.connect( self.setLensValues )


        # Output Image Dimensions section

        # Output Resolution fields
        self.label_md31 = QLabel(self.mdiArea_3)
        self.label_md31.setAlignment(Qt.AlignLeft)
        self.label_md31.setText("HDR Image Output Resolution")
        self.label_md31.setStyleSheet("background-color: #a0a0a0")
        self.label_md31.move(10,70)

        # Output X Resolution
        self.inputField_outputXRes = QLineEdit(self.mdiArea_3)
        self.inputField_outputXRes.setText("")
        self.inputField_outputXRes.setObjectName("inputField_outputXRes")
        self.inputField_outputXRes.move(10,90)

        self.label_md31x = QLabel(self.mdiArea_3)
        self.label_md31x.setAlignment(Qt.AlignLeft)
        self.label_md31x.setText("x")
        self.label_md31x.setStyleSheet("background-color: #a0a0a0")
        self.label_md31x.move(149,92)

        # Output Y Resolution
        self.inputField_outputYRes = QLineEdit(self.mdiArea_3)
        self.inputField_outputYRes.setText("")
        self.inputField_outputYRes.setObjectName("inputField_outputYRes")
        self.inputField_outputYRes.move(160,90)

        # Submit form button
        self.area3button = QPushButton('Enter', self.mdiArea_3)
        self.area3button.move(750,200)
        self.area3button.clicked.connect( self.setOutputDimensionValues )


        # Area 4 upload .rsp file region
        rsp_uploadarea = UploadFileRegion("CameraResponseFileUpload", [900, 200], fileType=2 )


        # Add widgets to Layout
        self.cameraSettingsPage.addWidget( self.mdiArea, stretch=1 )
        self.cameraSettingsPage.addWidget( self.mdiArea_2, stretch=1 )
        self.cameraSettingsPage.addWidget( self.mdiArea_3, stretch=1 )
        self.cameraSettingsPage.addWidget( rsp_uploadarea, stretch=1 )
        
        # -------------------------------------------------------------------------------------------------



        # -------------------------------------------------------------------------------------------------
        # Page 4 Setup
        self.page_4 = QWidget()
        self.page_4.setObjectName(u"page_4")


        # Upload file regions
        # Create new layout for self.page_4
        self.calibrationPage = QVBoxLayout( self.page_4 )
        self.calibrationPage.setObjectName( "calibrationPage" )
        self.calibrationPage.setContentsMargins( 0, 0, 0, 0 )
        self.calibrationPage.setSpacing( 4 )
        self.calibrationPage.setMargin( 0 )
        

        # Vignetting region
        # Add widget: UploadFileRegionObject class object
        vc_UploadRegion = UploadFileRegion( "Vignetting", [900, 200], fileType=1 )

        # Add vignetting UploadRegion object to the QVBox
        self.calibrationPage.addWidget( vc_UploadRegion )

        # Fisheye correction region
        # Add widget: UploadFileRegionObject class object
        fc_UploadRegion = UploadFileRegion( "FisheyeCorrection", [900, 200], fileType=1 )

        # Add vignetting UploadRegion object to the QVBox
        self.calibrationPage.addWidget( fc_UploadRegion )

        # Camera factor region
        # Add widget: UploadFileRegionObject class object
        cf_UploadRegion = UploadFileRegion( "CameraFactor", [900, 200], fileType=1 )

        # Add vignetting UploadRegion object to the QVBox
        self.calibrationPage.addWidget( cf_UploadRegion )

        # Neutral Density Filter region
        # Add widget: UploadFileRegionObject class object
        nd_UploadRegion = UploadFileRegion( "NeutralDensityFilter", [900, 200], fileType=1 )

        # Add vignetting UploadRegion object to the QVBox
        self.calibrationPage.addWidget( nd_UploadRegion )

        # -------------------------------------------------------------------------------------------------


        # -------------------------------------------------------------------------------------------------
        # Page 5 setup

        self.page_5 = QWidget()
        self.page_5.setObjectName(u"page_5")

        self.verticalLayout_10 = QVBoxLayout(self.page_5)
        self.verticalLayout_10.setObjectName(u"verticalLayout_10")

        # -------------------------------------------------------------------------------------------------



        # Add pages to multi-page view stackedWidget
        self.stackedWidget.addWidget(self.page_1)
        self.stackedWidget.addWidget(self.page_2)
        self.stackedWidget.addWidget(self.page_3)
        self.stackedWidget.addWidget(self.page_4)
        self.stackedWidget.addWidget(self.page_5)


        self.verticalLayout_5.addWidget(self.stackedWidget)
        
        # self.mainWindowHLayout.addWidget(self.frame_pages)

        self.verticalLayout.addWidget(self.Content)

        MainWindow.setCentralWidget(self.centralwidget)

        self.retranslateUi(MainWindow)

        self.stackedWidget.setCurrentIndex(0)

        QMetaObject.connectSlotsByName(MainWindow)
    

    def retranslateUi(self, MainWindow):
        MainWindow.setWindowTitle(QCoreApplication.translate("MainWindow", u"HDRI Calibration Tool", None))
        self.btn_page_1.setText(QCoreApplication.translate("MainWindow", u"Welcome", None))
        self.btn_page_2.setText(QCoreApplication.translate("MainWindow", u"Upload LDR images", None))
        self.btn_page_3.setText(QCoreApplication.translate("MainWindow", u"Camera Settings", None))
        self.btn_page_4.setText(QCoreApplication.translate("MainWindow", u"Upload Calibration", None))
        self.btn_start_pipeline.setText(QCoreApplication.translate("MainWindow", u"GO!", None))
        self.btn_help.setText(QCoreApplication.translate("MainWindow", u"Help", None))
        self.label_1.setText(QCoreApplication.translate("MainWindow", u"Welcome!", None))
        self.label_1.setAlignment(Qt.AlignHCenter)


    # Sets the active page based on sidebar menu button clicks
    def setActivePage( self, newActiveBtn ):
        # Set attribute
        self.activePage = newActiveBtn

        self.btn_page_1.setProperty( "isActivePage", False )
        self.btn_page_2.setProperty( "isActivePage", False )
        self.btn_page_3.setProperty( "isActivePage", False )
        self.btn_page_4.setProperty( "isActivePage", False )
        self.btn_start_pipeline.setProperty( "isActivePage", False )

        if ( newActiveBtn.objectName() == "btn_page_1" ):
            self.btn_page_1.setProperty( "isActivePage", True )
        elif  ( newActiveBtn.objectName() == "btn_page_2" ):
            self.btn_page_2.setProperty( "isActivePage", True )
        elif  ( newActiveBtn.objectName() == "btn_page_3" ):
            self.btn_page_3.setProperty( "isActivePage", True )
        elif  ( newActiveBtn.objectName() == "btn_page_4" ):
            self.btn_page_4.setProperty( "isActivePage", True )
        elif  ( newActiveBtn.objectName() == "btn_start_pipeline" ):
            self.btn_start_pipeline.setProperty( "isActivePage", True )
        else:
            print( "newActiveBtn: {}".format( newActiveBtn.objectName() ) )

        self.setButtonStyling()

        return

    
    # Set sidebar menu button styling
    def setButtonStyling( self ):
        with open( self.main_styles_path, "r" ) as stylesheet:
            self.btn_page_1.setStyleSheet( stylesheet.read() )
        with open( self.main_styles_path, "r" ) as stylesheet:
            self.btn_page_2.setStyleSheet( stylesheet.read() )
        with open( self.main_styles_path, "r" ) as stylesheet:
            self.btn_page_3.setStyleSheet( stylesheet.read() )
        with open( self.main_styles_path, "r" ) as stylesheet:
            self.btn_page_4.setStyleSheet( stylesheet.read() )
        with open( self.main_styles_path, "r" ) as stylesheet:
            self.btn_start_pipeline.setStyleSheet( stylesheet.read() )

    
    def setCroppingValues( self ):
        print( "self.inputField_fisheyeViewDiameter.text(): {}".format(self.inputField_fisheyeViewDiameter.text()))
        print( "self.inputField_xCropOffset.text(): {}".format(self.inputField_xCropOffset.text()))
        print( "self.inputField_yCropOffset.text(): {}".format(self.inputField_yCropOffset.text()))
        
        # Fill Radiance object attribute values from form
        self.diameter = self.inputField_fisheyeViewDiameter.text()
        self.crop_x_left = self.inputField_xCropOffset.text()
        self.crop_y_down = self.inputField_yCropOffset.text()

        return


    def setLensValues( self ):
        print( "self.inputField_viewAngleVertical.text(): {}".format(self.inputField_viewAngleVertical.text()))
        print( "self.inputField_viewAngleHorizontal.text(): {}".format(self.inputField_viewAngleHorizontal.text()))

        # Fill Radiance object attribute values from form
        self.view_angle_vertical = self.inputField_viewAngleVertical.text()
        self.view_angle_horizontal = self.inputField_viewAngleHorizontal.text()

        return


    def setOutputDimensionValues( self ):
        print( "self.inputField_outputXRes.text(): {}".format(self.inputField_outputXRes.text()))
        print( "self.inputField_outputYRes.text(): {}".format(self.inputField_outputYRes.text()))

        # Fill Radiance object attribute values from form
        self.target_x_resolution = self.inputField_outputXRes.text()
        self.target_y_resolution = self.inputField_outputYRes.text()

        return


    def goButtonClicked( self ):
        print("-----------------------------------------------------")
        print("goBtnClicked, here is the RadianceData obj. being sent:\n")
        print("self.diameter: {}".format( self.diameter ))
        print("self.crop_x_left: {}".format( self.crop_x_left ))
        print("self.crop_y_down: {}".format( self.crop_y_down ))
        print("self.view_angle_vertical: {}".format( self.view_angle_vertical ))
        print("self.view_angle_horizontal: {}".format( self.view_angle_horizontal ))
        print("self.target_x_resolution: {}".format( self.target_x_resolution ))
        print("self.target_y_resolution: {}".format( self.target_y_resolution ))
        print("self.paths_ldr: {}".format( self.paths_ldr ))
        print("self.path_rsp_fn: {}".format( self.path_rsp_fn ))
        print("self.path_vignetting: {}".format( self.path_vignetting ))
        print("self.path_fisheye: {}".format( self.path_fisheye ))
        print("self.path_ndfilter: {}".format( self.path_ndfilter ))
        print("self.path_calfact: {}".format( self.path_calfact ))
        print("-----------------------------------------------------")

        self.startRadiancePipeline()

        return


    def startRadiancePipeline( self ):
        # Radiance data object init.
        radianceDataObject = RadianceData(diameter = self.diameter,
                                            crop_x_left = self.crop_x_left,
                                            crop_y_down = self.crop_y_down,
                                            view_angle_vertical = self.view_angle_vertical,
                                            view_angle_horizontal = self.view_angle_horizontal,
                                            target_x_resolution = self.target_x_resolution,
                                            target_y_resolution = self.target_y_resolution,
                                            paths_ldr = self.paths_ldr,
                                            path_temp = self.path_temp,
                                            path_rsp_fn = self.path_rsp_fn,
                                            path_vignetting = self.path_vignetting,
                                            path_fisheye = self.path_fisheye,
                                            path_ndfilter = self.path_ndfilter,
                                            path_calfact = self.path_calfact)
        
        # Do some basic validation here
        # TODO
        ## if radianceDataObject.attribute == (invalid value) then display error
        
        print("\n#########\nCALLING PIPELINE COMMAND\n#########\n")
       # radiance_pipeline( radianceDataObject )
    
        return
<|MERGE_RESOLUTION|>--- conflicted
+++ resolved
@@ -1,20 +1,5 @@
-<<<<<<< HEAD
 from PySide2.QtCore import ( QCoreApplication, QMetaObject, QSize, Qt )
 from PySide2.QtGui import ( QFont, QIcon, QPixmap)
-=======
-# -*- coding: utf-8 -*-
-
-################################################################################
-## Form generated from reading UI file 'ui_mainrvpJdh.ui'
-##
-## Created by: Qt User Interface Compiler version 5.14.1
-##
-## WARNING! All changes made in this file will be lost when recompiling UI file!
-################################################################################
-
-from PySide2.QtCore import (QCoreApplication, QMetaObject, QRect, QSize, Qt,)
-from PySide2.QtGui import ( QFont, QIcon, QPixmap, )
->>>>>>> 5daf8711
 from PySide2.QtWidgets import *
 
 from upload_file_region import UploadFileRegion
@@ -164,12 +149,10 @@
         self.btn_page_4.clicked.connect( lambda: self.setActivePage( self.btn_page_4 ) )
         
         self.btn_start_pipeline.clicked.connect( lambda: self.setActivePage( self.btn_start_pipeline ) )
-<<<<<<< HEAD
         self.btn_start_pipeline.clicked.connect( self.goButtonClicked )
 
-=======
         self.btn_help.clicked.connect( lambda: self.setActivePage( self.btn_help ) )
->>>>>>> 5daf8711
+        
         # Add page-routing buttons to sidebar
         self.sidebarMenuVLayout.addWidget( self.btn_page_1, stretch=1 )
         self.sidebarMenuVLayout.addWidget( self.btn_page_2, stretch=1 )

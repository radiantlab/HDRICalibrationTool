{
  "name": "app",
  "version": "0.1.0",
  "private": true,
  "scripts": {
    "dev": "next dev",
    "build": "next build",
    "start": "next start",
    "lint": "next lint",
    "tauri": "tauri",
    "test": "jest"
  },
  "dependencies": {
<<<<<<< HEAD
    "@tauri-apps/api": "^2.0.0",
    "@tauri-apps/plugin-dialog": "^2.2.0",
    "@tauri-apps/plugin-fs": "^2.2.0",
    "@tauri-apps/plugin-os": "^2.2.0",
    "@tauri-apps/plugin-shell": "^2.2.0",
    "next": "14.0.1",
=======
    "@tauri-apps/api": "^1.6.0",
    "next": "^14.2.28",
>>>>>>> 79923148
    "react": "^18",
    "react-dom": "^18",
    "three": "^0.175.0",
    "zustand": "^5.0.3"
  },
  "devDependencies": {
    "@tauri-apps/cli": "^2.2.7",
    "@testing-library/jest-dom": "^6.4.2",
    "@testing-library/react": "^14.2.1",
    "@types/node": "^20",
    "@types/react": "^18",
    "@types/react-dom": "^18",
    "@types/three": "^0.175.0",
    "autoprefixer": "^10.0.1",
    "jest": "^29.7.0",
    "jest-environment-jsdom": "^29.7.0",
    "postcss": "^8",
    "tailwindcss": "^3.3.0",
    "typescript": "^5"
  }
}<|MERGE_RESOLUTION|>--- conflicted
+++ resolved
@@ -11,17 +11,12 @@
     "test": "jest"
   },
   "dependencies": {
-<<<<<<< HEAD
-    "@tauri-apps/api": "^2.0.0",
+    "@tauri-apps/api": "^2.5.0",
     "@tauri-apps/plugin-dialog": "^2.2.0",
     "@tauri-apps/plugin-fs": "^2.2.0",
     "@tauri-apps/plugin-os": "^2.2.0",
     "@tauri-apps/plugin-shell": "^2.2.0",
-    "next": "14.0.1",
-=======
-    "@tauri-apps/api": "^1.6.0",
     "next": "^14.2.28",
->>>>>>> 79923148
     "react": "^18",
     "react-dom": "^18",
     "three": "^0.175.0",

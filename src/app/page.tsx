--- conflicted
+++ resolved
@@ -55,7 +55,7 @@
   let cf_correction: any = "";
   const [cf_correctionPaths, set_cf_correctionPaths] = useState<string>("");
 
-  const[showSettings, setShowSettings] = useState<boolean>(false)
+  const [showSettings, setShowSettings] = useState<boolean>(false);
   const [settings, setSettings] = useState({
     radiancePath: "/usr/local/radiance/bin/",
     hdrgenPath: "/usr/local/bin/",
@@ -72,11 +72,11 @@
   function Paths(path: string) {
     for (let i = 0; i < path.length; i++) {
       if (path[i] == "/" || path[i] == "\\") {
-        path = path.slice(i + 1)
-        i = -1
+        path = path.slice(i + 1);
+        i = -1;
       }
     }
-    return path
+    return path;
   }
 
   // Open a file dialog window using the tauri api and update the images array with the results
@@ -143,7 +143,8 @@
 
   async function dialogResponse() {
     response = await open({
-      multiple: true})
+      multiple: true,
+    });
     if (response === null) {
       // user cancelled the selection
     } else {
@@ -157,7 +158,8 @@
 
   async function dialogFE() {
     fe_correction = await open({
-      multiple: true})
+      multiple: true,
+    });
     if (fe_correction === null) {
       // user cancelled the selection
     } else {
@@ -171,7 +173,8 @@
 
   async function dialogV() {
     v_correction = await open({
-      multiple: true})
+      multiple: true,
+    });
     if (v_correction === null) {
       // user cancelled the selection
     } else {
@@ -185,7 +188,8 @@
 
   async function dialogND() {
     nd_correction = await open({
-      multiple: true})
+      multiple: true,
+    });
     if (nd_correction === null) {
       // user cancelled the selection
     } else {
@@ -199,7 +203,8 @@
 
   async function dialogCF() {
     cf_correction = await open({
-      multiple: true})
+      multiple: true,
+    });
     if (cf_correction === null) {
       // user cancelled the selection
     } else {
@@ -244,7 +249,6 @@
   const handle_cf_delete = () => {
     set_cf_correctionPaths("");
   };
-  
 
   if (DEBUG) {
     useEffect(() => {
@@ -306,52 +310,6 @@
   return (
     <main className="bg-white flex min-h-screen flex-col items-center justify-between">
       <div>
-<<<<<<< HEAD
-        <h2>Image Upload</h2>
-
-        <button
-          onClick={dialog}
-          className="bg-gray-300 hover:bg-gray-400 text-gray-700 font-semibold py-1 px-2 border-gray-400 rounded"
-        >
-          Select Files
-        </button>
-        <button
-          onClick={dialogBatchProcessing}
-          className="bg-gray-300 hover:bg-gray-400 text-gray-700 font-semibold py-1 px-2 border-gray-400 rounded"
-        >
-          Select Files for Batch Processing
-        </button>
-        <div>Image count: {images.length}</div>
-        <div className="image-preview flex flex-wrap">
-          {images.map((image, index) => (
-            <div key={index} className="image-item">
-              <div>
-                <img
-                  src={String(image)}
-                  alt={`Image ${index}`}
-                  width={200}
-                  height={200}
-                />
-                <button onClick={() => handleImageDelete(index)}>Delete</button>
-                <div>{image.name}</div>
-              </div>
-            </div>
-          ))}
-        </div>
-        <h2>Response Path Upload</h2>
-        <button
-          onClick={dialogResponse}
-          className="bg-gray-300 hover:bg-gray-400 text-gray-700 font-semibold py-1 px-2 border-gray-400 rounded"
-        >
-          Select Response Files
-        </button>
-        <div>
-          {responsePaths && (
-            <div>
-              {responsePaths}
-              <button onClick={() => handleResponseDelete()}>
-                Delete Response File
-=======
         <nav className="pt-10 bg-gray-300 fixed left-0 w-1/4 h-full">
           <ul>
             <li className="font-bold pt-5 pl-5">Navigation Configuration</li>
@@ -377,9 +335,8 @@
               <button
                 className="bg-gray-700 hover:bg-gray-400 text-gray-300 font-semibold py-1 px-2 border-gray-400 rounded"
                 onClick={() => setShowSettings(!showSettings)}
-                >
+              >
                 Settings
->>>>>>> 4353ce43
               </button>
               {showSettings && (
                 <Settings
@@ -387,25 +344,34 @@
                   handleChange={handleSettingsChange}
                   toggleDialog={() => setShowSettings(!showSettings)}
                 />
-                )}
+              )}
             </li>
             <li className="pt-5 pl-5">
               <button
                 onClick={handleGenerateHDRImage}
-                className="bg-gray-700 hover:bg-gray-400 text-gray-300 font-semibold py-1 px-2 border-gray-400 rounded">
+                className="bg-gray-700 hover:bg-gray-400 text-gray-300 font-semibold py-1 px-2 border-gray-400 rounded"
+              >
                 Generate HDR Image
               </button>
             </li>
-
           </ul>
         </nav>
         <div className="w-3/4 ml-auto pl-3">
           <h1 className="font-bold pt-10">Configuration</h1>
-          <h2 className="font-bold pt-5" id="image_selection">Image Selection</h2>
+          <h2 className="font-bold pt-5" id="image_selection">
+            Image Selection
+          </h2>
           <button
             onClick={dialog}
-            className="bg-gray-300 hover:bg-gray-400 text-gray-700 font-semibold py-1 px-2 border-gray-400 rounded">
+            className="bg-gray-300 hover:bg-gray-400 text-gray-700 font-semibold py-1 px-2 border-gray-400 rounded"
+          >
             Select Files
+          </button>
+          <button
+            onClick={dialogBatchProcessing}
+            className="bg-gray-300 hover:bg-gray-400 text-gray-700 font-semibold py-1 px-2 border-gray-400 rounded"
+          >
+            Select Files for Batch Processing
           </button>
           <div>Image count: {images.length}</div>
           <div className="image-preview flex flex-wrap">
@@ -418,13 +384,17 @@
                     width={200}
                     height={200}
                   />
-                  <button onClick={() => handleImageDelete(index)}>Delete</button>
+                  <button onClick={() => handleImageDelete(index)}>
+                    Delete
+                  </button>
                   <div>{image.name}</div>
                 </div>
               </div>
             ))}
           </div>
-          <h2 className="font-bold pt-5" id="response">Response File</h2>
+          <h2 className="font-bold pt-5" id="response">
+            Response File
+          </h2>
           <button
             onClick={dialogResponse}
             className="bg-gray-300 hover:bg-gray-400 text-gray-700 font-semibold py-1 px-2 border-gray-400 rounded"
@@ -433,28 +403,37 @@
           </button>
           <div>
             {responsePaths && (
-                <div>
-                  {Paths(responsePaths)} <button onClick={() => handleResponseDelete()}>Delete</button>
-                </div>
+              <div>
+                {Paths(responsePaths)}{" "}
+                <button onClick={() => handleResponseDelete()}>Delete</button>
+              </div>
             )}
           </div>
           <div id="c_r_v">
-            <CroppingResizingViewSettings handleChange={handleViewSettingsChange} />
-          </div>
-          <h2 className="font-bold pt-5" id="fe">Fish Eye Correction</h2>
+            <CroppingResizingViewSettings
+              handleChange={handleViewSettingsChange}
+            />
+          </div>
+          <h2 className="font-bold pt-5" id="fe">
+            Fish Eye Correction
+          </h2>
           <button
             onClick={dialogFE}
-            className="bg-gray-300 hover:bg-gray-400 text-gray-700 font-semibold py-1 px-2 border-gray-400 rounded">
+            className="bg-gray-300 hover:bg-gray-400 text-gray-700 font-semibold py-1 px-2 border-gray-400 rounded"
+          >
             Select File
           </button>
           <div>
             {fe_correctionPaths && (
-                <div>
-                  {Paths(fe_correctionPaths)} <button onClick={() => handle_fe_delete()}>Delete</button>
-                </div>
+              <div>
+                {Paths(fe_correctionPaths)}{" "}
+                <button onClick={() => handle_fe_delete()}>Delete</button>
+              </div>
             )}
           </div>
-          <h2 className="font-bold pt-5" id="v">Vignetting Correction</h2>
+          <h2 className="font-bold pt-5" id="v">
+            Vignetting Correction
+          </h2>
           <button
             onClick={dialogV}
             className="bg-gray-300 hover:bg-gray-400 text-gray-700 font-semibold py-1 px-2 border-gray-400 rounded"
@@ -463,12 +442,15 @@
           </button>
           <div>
             {v_correctionPaths && (
-                <div>
-                  {Paths(v_correctionPaths)} <button onClick={() => handle_v_delete()}>Delete</button>
-                </div>
+              <div>
+                {Paths(v_correctionPaths)}{" "}
+                <button onClick={() => handle_v_delete()}>Delete</button>
+              </div>
             )}
           </div>
-          <h2 className="font-bold pt-5" id="nd">Neutral Density Correction</h2>
+          <h2 className="font-bold pt-5" id="nd">
+            Neutral Density Correction
+          </h2>
           <button
             onClick={dialogND}
             className="bg-gray-300 hover:bg-gray-400 text-gray-700 font-semibold py-1 px-2 border-gray-400 rounded"
@@ -477,12 +459,15 @@
           </button>
           <div>
             {nd_correctionPaths && (
-                <div>
-                  {Paths(nd_correctionPaths)} <button onClick={() => handle_nd_delete()}>Delete</button>
-                </div>
+              <div>
+                {Paths(nd_correctionPaths)}{" "}
+                <button onClick={() => handle_nd_delete()}>Delete</button>
+              </div>
             )}
           </div>
-          <h2 className="font-bold pt-5" id="cf">Calibration Factor Correction</h2>
+          <h2 className="font-bold pt-5" id="cf">
+            Calibration Factor Correction
+          </h2>
           <button
             onClick={dialogCF}
             className="bg-gray-300 hover:bg-gray-400 text-gray-700 font-semibold py-1 px-2 border-gray-400 rounded"
@@ -491,9 +476,10 @@
           </button>
           <div>
             {cf_correctionPaths && (
-                <div>
-                  {Paths(cf_correctionPaths)} <button onClick={() => handle_cf_delete()}>Delete</button>
-                </div>
+              <div>
+                {Paths(cf_correctionPaths)}{" "}
+                <button onClick={() => handle_cf_delete()}>Delete</button>
+              </div>
             )}
             <div className="pt-5"></div>
           </div>

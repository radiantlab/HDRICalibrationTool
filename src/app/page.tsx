--- conflicted
+++ resolved
@@ -70,7 +70,6 @@
   const [cf_correctionPaths, set_cf_correctionPaths] = useState<string>("");
   const [images, setImages] = useState<File[]>([]);
 
-<<<<<<< HEAD
   const [showSettings, setShowSettings] = useState<boolean>(false);
   const [showProgress, setShowProgress] = useState<boolean>(false);
   const [showSaveConfigDialog, setShowSaveConfigDialog] =
@@ -78,8 +77,6 @@
   const [showLoadConfigDialog, setShowLoadConfigDialog] =
     useState<boolean>(false);
 
-=======
->>>>>>> 737f44d3
   const [settings, setSettings] = useState({
     radiancePath: "/usr/local/radiance/bin/",
     hdrgenPath: "/usr/local/bin/",
@@ -372,7 +369,6 @@
       })
   };
 
-<<<<<<< HEAD
   function setConfig(config: any) {
     setResponsePaths(config.responsePaths);
     set_fe_correctionPaths(config.fe_correctionPaths);
@@ -407,8 +403,6 @@
 
   const progress: number = 100;
 
-=======
->>>>>>> 737f44d3
   return (
     <main className="bg-white flex min-h-screen flex-col items-center justify-between text-black">
       <div>

"use client";

import React, { useState, ChangeEvent, useRef, useEffect } from "react";
import { open } from "@tauri-apps/api/dialog";
import { invoke, convertFileSrc } from "@tauri-apps/api/tauri";

import CroppingResizingViewSettings from "./cropping-resizing-view-settings";
<<<<<<< HEAD
import Link from "next/link";
import SettingsModal from "./settings-modal";
=======
import { ResponseType } from "@tauri-apps/api/http";
>>>>>>> 8679864c

const DEBUG = false;

export default function Home() {
  // Holds the fisheye coordinates and view settings
  const [viewSettings, setViewSettings] = useState({
    xres: "",
    yres: "",
    diameter: "",
    xleft: "",
    ydown: "",
    vv: "",
    vh: "",
    targetRes: "1000",
  });

  // Holds the file paths for the backend
  const [devicePaths, setDevicePaths] = useState<any[]>([]);

  // Holds the file paths for the frontend
  const [assetPaths, setAssetPaths] = useState<any[]>([]);

  // Holds the temporary device file paths selected by the user during the dialog function
  let selected: any | any[] = [];

  // Holds the temporary asset paths selected by the user during the dialog function
  let assets: any[] = [];

  let response: any = "";
  const [responsePaths, setResponsePaths] = useState<string>("");

  // Correction files fe = fish eye, v= vignetting, nd = neutral density, cf = calibration factor
  let fe_correction: any = "";
  const [fe_correctionPaths, set_fe_correctionPaths] = useState<string>("");

  let v_correction: any = "";
  const [v_correctionPaths, set_v_correctionPaths] = useState<string>("");

  let nd_correction: any = "";
  const [nd_correctionPaths, set_nd_correctionPaths] = useState<string>("");

  let cf_correction: any = "";
  const [cf_correctionPaths, set_cf_correctionPaths] = useState<string>("");

  // Open a file dialog window using the tauri api and update the images array with the results
  async function dialog() {
    selected = await open({
      multiple: true,
      filters: [
        {
          name: "Image",
          extensions: ["jpg", "jpeg", "JPG", "JPEG"],
        },
      ],
    });
    if (Array.isArray(selected)) {
      assets = selected.map((item: any) => convertFileSrc(item));
      setImages(images.concat(assets));
      setDevicePaths(devicePaths.concat(selected));
      setAssetPaths(assetPaths.concat(assets));
    } else if (selected === null) {
      // user cancelled the selection
    } else {
      // user selected a single file
      assets = [convertFileSrc(selected)];
      setImages(images.concat(assets));
      setDevicePaths(devicePaths.concat([selected]));
      setAssetPaths(assetPaths.concat(assets));
    }
    if (DEBUG) {
      console.log("Dialog function called.");
      console.log("selected: ", selected);
      console.log("assets: ", assets);
    }
  }

  async function dialogResponse() {
    response = await open({
      multiple: true})
    if (response === null) {
      // user cancelled the selection
    } else {
      // user selected a single file
      setResponsePaths(response[0]);
    }
    if (DEBUG) {
      console.log("response: ", response);
    }
  }

  async function dialogFE() {
    fe_correction = await open({
      multiple: true})
    if (fe_correction === null) {
      // user cancelled the selection
    } else {
      // user selected a single file
      set_fe_correctionPaths(fe_correction[0]);
    }
    if (DEBUG) {
      console.log("fe_correction: ", fe_correction);
    }
  }

  async function dialogV() {
    v_correction = await open({
      multiple: true})
    if (v_correction === null) {
      // user cancelled the selection
    } else {
      // user selected a single file
      set_v_correctionPaths(v_correction[0]);
    }
    if (DEBUG) {
      console.log("v_correction: ", v_correction);
    }
  }

  async function dialogND() {
    nd_correction = await open({
      multiple: true})
    if (nd_correction === null) {
      // user cancelled the selection
    } else {
      // user selected a single file
      set_nd_correctionPaths(nd_correction[0]);
    }
    if (DEBUG) {
      console.log("nd_correction: ", nd_correction);
    }
  }

  async function dialogCF() {
    cf_correction = await open({
      multiple: true})
    if (cf_correction === null) {
      // user cancelled the selection
    } else {
      // user selected a single file
      set_cf_correctionPaths(cf_correction[0]);
    }
    if (DEBUG) {
      console.log("cf_correction: ", cf_correction);
    }
  }

  const [images, setImages] = useState<File[]>([]);

  const handleImageDelete = (index: number) => {
    const updatedImages = images.slice();
    const updatedDevicePaths = devicePaths.slice();
    const updatedAssetPaths = assetPaths.slice();
    updatedImages.splice(index, 1);
    updatedDevicePaths.splice(index, 1);
    updatedAssetPaths.splice(index, 1);
    setImages(updatedImages);
    setDevicePaths(updatedDevicePaths);
    setAssetPaths(updatedAssetPaths);
  };

  const handleResponseDelete = () => {
    setResponsePaths("");
  };

  const handle_fe_delete = () => {
    set_fe_correctionPaths("");
  };

  const handle_v_delete = () => {
    set_v_correctionPaths("");
  };

  const handle_nd_delete = () => {
    set_nd_correctionPaths("");
  };

  const handle_cf_delete = () => {
    set_cf_correctionPaths("");
  };
  

  if (DEBUG) {
    useEffect(() => {
      console.log("Updated devicePaths: ", devicePaths);
    }, [devicePaths]);

    useEffect(() => {
      console.log("Updated assetPaths: ", assetPaths);
    }, [assetPaths]);
  }

  // Update view settings (for cropping, resizing, header editing)
  // when the user enters updates a number input
  const handleViewSettingsChange = (
    event: React.ChangeEvent<HTMLInputElement>
  ) => {
    const updatedViewSettings = JSON.parse(JSON.stringify(viewSettings));
    updatedViewSettings[event.currentTarget.name] = event.currentTarget.value;
    setViewSettings(updatedViewSettings);
  };

  // === Define hardcoded data for testing ===

  // Hardcoded radiance and hdrgen paths for testing
  const fakeRadiancePath = "/usr/local/radiance/bin/";
  const fakeHdrgenPath = "/usr/local/bin/";
  // Hardcoded output path
  const fakeOutputPath = "../output/";

  // Hardcoded temp path
  const fakeTempPath = "../tmp/";

  // Calls the BE pipeline function with the input images the user
  // selected, and hardcoded data for the rest of the inputs
  const handleGenerateHDRImage = () => {
    invoke<string>("pipeline", {
      radiancePath: settings.radiancePath,
      hdrgenPath: settings.hdrgenPath,
      outputPath: settings.outputPath,
      tempPath: settings.tempPath,
      inputImages: devicePaths,
      responseFunction: responsePaths,
      fisheyeCorrectionCal: fe_correctionPaths,
      vignettingCorrectionCal: v_correctionPaths,
      photometricAdjustmentCal: cf_correctionPaths,
      neutralDensityCal: nd_correctionPaths,
      diameter: viewSettings.diameter,
      xleft: viewSettings.xleft,
      ydown: viewSettings.ydown,
      xdim: viewSettings.targetRes,
      ydim: viewSettings.targetRes,
      verticalAngle: viewSettings.vv,
      horizontalAngle: viewSettings.vh,
    })
      .then((result) => console.log("Success. Result: ", result))
      .catch(console.error);
  };

  const [showSettings, setShowSettings] = useState<boolean>(false);
  const [settings, setSettings] = useState({
    radiancePath: "/usr/local/radiance/bin/",
    hdrgenPath: "/usr/local/bin/",
    outputPath: "/home/hdri-app/",
    tempPath: "/tmp/"
  });

  const handleSettingsChange = (event: React.ChangeEvent<HTMLInputElement>) => {
    const updatedSettings = JSON.parse(JSON.stringify(settings));
    updatedSettings[event.currentTarget.name] = event.currentTarget.value;
    setSettings(updatedSettings);
  };



  return (
    <main className="flex min-h-screen flex-col items-center justify-between p-24">

      <div className="w-full">
        <button
          className="bg-gray-300 hover:bg-gray-400 text-gray-700 font-semibold py-1 px-2 border-gray-400 rounded"
          onClick={() => setShowSettings((prev) => !prev)}
        >
          Settings
        </button>
      </div>

      {showSettings ? <SettingsModal settings={settings} handleChange={handleSettingsChange} toggleModal={() => setShowSettings(prev => !prev)} /> : <></>}

      <h1>HDRICalibrationTool</h1>
      <div>
        <h2>Image Upload</h2>

        <button
          onClick={dialog}
          className="bg-gray-300 hover:bg-gray-400 text-gray-700 font-semibold py-1 px-2 border-gray-400 rounded"
        >
          Select Files
        </button>
        <div>Image count: {images.length}</div>
        <div className="image-preview flex flex-wrap">
          {images.map((image, index) => (
            <div key={index} className="image-item">
              <div>
                <img
                  src={String(image)}
                  alt={`Image ${index}`}
                  width={200}
                  height={200}
                />
                <button onClick={() => handleImageDelete(index)}>Delete</button>
                <div>{image.name}</div>
              </div>
            </div>
          ))}
        </div>
        <h2>Response Path Upload</h2>
        <button
          onClick={dialogResponse}
          className="bg-gray-300 hover:bg-gray-400 text-gray-700 font-semibold py-1 px-2 border-gray-400 rounded"
        >
          Select Response Files
        </button>
        <div>
          {responsePaths && (
              <div>
                {responsePaths}
                <button onClick={() => handleResponseDelete()}>Delete Response File</button>
               </div>
          )}
        </div>
        <h2>Fish Eye Correction Path Upload</h2>
        <button
          onClick={dialogFE}
          className="bg-gray-300 hover:bg-gray-400 text-gray-700 font-semibold py-1 px-2 border-gray-400 rounded"
        >
          Select Fish Eye Correction Files
        </button>
        <div>
          {fe_correctionPaths && (
              <div>
                {fe_correctionPaths}
                <button onClick={() => handle_fe_delete()}>Delete Fish Eye Correction File</button>
               </div>
          )}
        </div>
        <h2>Vignetting Correction Path Upload</h2>
        <button
          onClick={dialogV}
          className="bg-gray-300 hover:bg-gray-400 text-gray-700 font-semibold py-1 px-2 border-gray-400 rounded"
        >
          Select Vignetting Correction Files
        </button>
        <div>
          {v_correctionPaths && (
              <div>
                {v_correctionPaths}
                <button onClick={() => handle_v_delete()}>Delete Vignetting Correction File</button>
               </div>
          )}
        </div>
        <h2>Neutral Density Correction Path Upload</h2>
        <button
          onClick={dialogND}
          className="bg-gray-300 hover:bg-gray-400 text-gray-700 font-semibold py-1 px-2 border-gray-400 rounded"
        >
          Select Neutral Density Correction Files
        </button>
        <div>
          {nd_correctionPaths && (
              <div>
                {nd_correctionPaths}
                <button onClick={() => handle_nd_delete()}>Delete Neutral Density Correction File</button>
               </div>
          )}
        </div>
        <h2>Calibration Factor Correction Path Upload</h2>
        <button
          onClick={dialogCF}
          className="bg-gray-300 hover:bg-gray-400 text-gray-700 font-semibold py-1 px-2 border-gray-400 rounded"
        >
          Select Calibration Factor Correction Files
        </button>
        <div>
          {cf_correctionPaths && (
              <div>
                {cf_correctionPaths}
                <button onClick={() => handle_cf_delete()}>Delete Calibration Factor Correction File</button>
               </div>
          )}
        </div>
        <CroppingResizingViewSettings handleChange={handleViewSettingsChange} />
        <button
          onClick={handleGenerateHDRImage}
          className="bg-gray-300 hover:bg-gray-400 text-gray-700 font-semibold py-1 px-2 border-gray-400 rounded"
        >
          Generate HDR Image
        </button>
      </div>
    </main>
  );
}<|MERGE_RESOLUTION|>--- conflicted
+++ resolved
@@ -5,12 +5,8 @@
 import { invoke, convertFileSrc } from "@tauri-apps/api/tauri";
 
 import CroppingResizingViewSettings from "./cropping-resizing-view-settings";
-<<<<<<< HEAD
-import Link from "next/link";
+import { ResponseType } from "@tauri-apps/api/http";
 import SettingsModal from "./settings-modal";
-=======
-import { ResponseType } from "@tauri-apps/api/http";
->>>>>>> 8679864c
 
 const DEBUG = false;
 

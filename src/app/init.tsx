--- conflicted
+++ resolved
@@ -62,11 +62,7 @@
           radiancePath: contentsObject.radiancepath === "" ? radianceDefaultPath : contentsObject.radiancepath,
           hdrgenPath: contentsObject.hdrgenpath,
           dcrawEmuPath: contentsObject.dcrawemupath,
-<<<<<<< HEAD
-          outputPath: contentsObject.outputpath === "" ? await invoke("get_default_output_path") : contentsObject.outputpath, // queries backend for suggested place to store files
-=======
           outputPath: outputDefaultPath,
->>>>>>> 603b332e
           osPlatform: osPlatform
         });
         // Show alert if HDRGen path is not set, which is required for operation

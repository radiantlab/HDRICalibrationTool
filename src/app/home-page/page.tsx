--- conflicted
+++ resolved
@@ -217,13 +217,6 @@
       <main className="bg-white w-full+1 max-w-none p-6 border-l border-r border-gray-400 rounded-none shadow-none" style={{ marginLeft: "-1px", marginRight: "-1px" }}>
         {/* Progress Bar */}
         <Progress fakePipeline={fakePipeline} />
-<<<<<<< HEAD
-        <Images />
-        <div id="c_r_v">
-          <CroppingResizingViewSettings />
-          <LuminanceConfiguration />
-=======
-
         {/* Section 1 and 2 side-by-side */}
         <div className="grid grid-cols-1 lg:grid-cols-2 gap-5">
           {/* Section 1 */}
@@ -257,8 +250,18 @@
             </span>
             Correction Files
           </h2>
->>>>>>> 2e469630
           <Response_and_correction />
+        </div>
+
+        {/* Section 4 */}
+        <div className="border border-gray-300 rounded-lg p-4 px-6 mt-5">
+          <h2 className="flex items-center font-semibold mb-4 text-lg">
+            <span className="bg-gray-400 text-white rounded-full w-6 h-6 flex items-center justify-center mr-2 text-sm">
+              4
+            </span>
+            Other
+          </h2>
+          <LuminanceConfiguration />
         </div>
       </main>
 

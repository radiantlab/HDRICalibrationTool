--- conflicted
+++ resolved
@@ -127,12 +127,7 @@
       //   }
       // })
       .catch((error: any) => {
-<<<<<<< HEAD
-        console.error;
-        alert(`${error}`);
-=======
         console.error(error);
->>>>>>> 36761464
         if (!fakePipeline) {
           setConfig({ processError: true });
         }
@@ -165,6 +160,8 @@
       };
     }
 
+    if (!viewSettings.vh) missingInputs.push("Horizontal view angle");
+    if (!viewSettings.vv) missingInputs.push("Vertical view angle");
     if (!fe_correctionPaths) missingInputs.push("Fisheye correction file");
     if (!v_correctionPaths) missingInputs.push("Vignetting correction file");
     if (!cf_correctionPaths) missingInputs.push("Calibration factor file");

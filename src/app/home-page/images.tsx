import React, { useState, useEffect } from "react";
import { open } from "@tauri-apps/api/dialog";
import { Paths } from "./string_functions";
import { convertFileSrc } from "@tauri-apps/api/tauri";
import { Extensions } from "./string_functions";
import { useConfigStore } from "../stores/config-store";
<<<<<<< HEAD
import { readDir } from '@tauri-apps/api/fs';
=======
import { FileEditor } from "./response-correction-files/file_editor"; 
import { EditingFileType } from "@/app/global-types";
import FileFieldRow from "./file-field-row";
>>>>>>> e76bd83a

export default function Images() {
  const { devicePaths, responsePaths, setConfig } = useConfigStore();
  const [isEditorOpen, setIsEditorOpen] = useState<boolean>(false);

  const setDevicePaths = (device: any) => {
    setConfig({ devicePaths: device });
  };
  
  const setResponsePaths = (response: string) => {
    setConfig({ responsePaths: response });
  };


  const DEBUG = true;
  const valid_extensions = [
    "jpg",
    "jpeg",
    "3fr",
    "ari",
    "arw",
    "bay",
    "braw",
    "crw",
    "cr2",
    "cr3",
    "cap",
    "data",
    "dcs",
    "dcr",
    "dng",
    "drf",
    "eip",
    "erf",
    "fff",
    "gpr",
    "iiq",
    "k25",
    "kdc",
    "mdc",
    "mef",
    "mos",
    "mrw",
    "nef",
    "nrw",
    "obm",
    "orf",
    "pef",
    "ptx",
    "pxn",
    "r3d",
    "raf",
    "raw",
    "rwl",
    "rw2",
    "rwz",
    "sr2",
    "srf",
    "srw",
    "tif",
    "tiff",
    "x3f",
  ];

  // Holds the file paths for the frontend
  const [assetPaths, setAssetPaths] = useState<any[]>([]);
  const [images, setImages] = useState<File[]>([]);
  // Holds the temporary device file paths selected by the user during the dialog function
  let selected: any | any[] = [];
  // Holds the temporary asset paths selected by the user during the dialog function
  let assets: any[] = [];
  // Error checking display
  const [image_error, set_image_error] = useState<boolean>(false);
  const [dirError, setDirError] = useState<boolean>(false);

  const [rawImagesSelected, setRawImagesSelected] = useState<boolean>(false);

<<<<<<< HEAD
  // Open a file dialog window using the tauri api and update the images array with the results 
  async function file_dialog() {
    selected = await open({
      multiple: true,
      filters: [{
        name: 'Image',
        extensions: valid_extensions
      }]
    });
=======
  // Response file related state and functions
  const [response_error, set_response_error] = useState<boolean>(false);
  let response: any = "";
  
  async function dialogResponse() {
    response = await open({
      multiple: true,
    });
    if (response === null) {
      // user cancelled the selection
    } else {
      console.log("Extension " + Extensions(response[0]));
      set_response_error(false);
      if (Extensions(response[0]) !== "rsp") {
        set_response_error(true);
      } else {
        setConfig({ responsePaths: response[0] });
      }
    }
    if (DEBUG) {
      console.log("response: ", response);
    }
  }

  const handleResponseDelete = () => {
    setResponsePaths("");
  };

  // Open a file dialog window using the tauri api and update the images array with the results
  async function dialog() {
    if (directorySelected == true) {
      selected = await open({
        multiple: true,
        directory: true,
      });
    } else {
      selected = await open({
        multiple: true,
      });
    }
>>>>>>> e76bd83a
    if (Array.isArray(selected)) {
      set_image_error(false);
      setDirError(false);
      let valid = false;
      for (let i = 0; i < selected.length; i++) {
        if ((valid_extensions.includes(Extensions(selected[i]).toLowerCase()))) {
          valid = true;
          assets = assets.concat(convertFileSrc(selected[i]));
        }
        else {
          set_image_error(true);
        }
      }
      setImages(images.concat(assets));
      setDevicePaths(devicePaths.concat(selected));
      setAssetPaths(assetPaths.concat(assets));
    } else if (selected !== null) {
      set_image_error(false);
      setDirError(false);
      if (valid_extensions.includes(Extensions(selected).toLowerCase())) {
        assets = [convertFileSrc(selected)];
        setImages(images.concat(assets));
        setDevicePaths(devicePaths.concat([selected]));
        setAssetPaths(assetPaths.concat(assets));
      } else {
        set_image_error(true);
      }
    } 

    if (DEBUG) {
      console.log("Dialog function called.");
      console.log("selected: ", selected);
      console.log("assets: ", assets);
    }
  }

  // Open file dialog window for directory selection
  async function dir_dialog() {
    selected = await open({
      directory: true,
    });
    if (selected != null) {
      set_image_error(false);
      setDirError(false);
      let check = false;
      let contents = await readDir(selected);
      for (let i = 0; i < contents.length; i++) {
        if (valid_extensions.includes(Extensions(contents[i].path).toLowerCase())) {
          check = true;
          break;
        }
        // See if input directory contains more LDR directories
        else  if (isDir(contents[i].path)) {
          let subContents = await readDir(contents[i].path);
          for (let j = 0; j < subContents.length; j++) {
            if (valid_extensions.includes(Extensions(subContents[j].path).toLowerCase())) {
              check = true;
              break;
            }
          }
          if (check) break;
        }
      }
      if (check) {
        assets = [convertFileSrc(selected)];
        setDevicePaths(devicePaths.concat([selected]));
        setAssetPaths(assetPaths.concat(assets));
      } else {
        setDirError(true);
      }
    }
    if (DEBUG) {
      console.log("Directory dialog function called.");
      console.log("selected: ", selected);
      console.log("assets: ", assets);
    }
  }

  function isDir(path: string) {
    for (let i = path.length - 1; i >= 0; i--) {
      if (path[i] == ".") {
        return false;
      }
      else if (path[i] == "/" || path[i] == "\\") {
        return true;
      }
    }
  }

  if (DEBUG) {
    useEffect(() => {
      console.log("Updated devicePaths: ", devicePaths);
    }, [devicePaths]);

    useEffect(() => {
      console.log("Updated assetPaths: ", assetPaths);
    }, [assetPaths]);
  }

  function handleImageDelete(index: number) {
    const updatedImages = images.slice();
    const updatedDevicePaths = devicePaths.slice();
    const updatedAssetPaths = assetPaths.slice();
    updatedImages.splice(index, 1);
    updatedDevicePaths.splice(index, 1);
    updatedAssetPaths.splice(index, 1);
    setImages(updatedImages);
    setDevicePaths(updatedDevicePaths);
    setAssetPaths(updatedAssetPaths);
  }

  function reset() {
    setImages([]);
    setDevicePaths([]);
    setAssetPaths([]);
    set_image_error(false);
    setDirError(false);
  }

  // Update flag for whether raw images are selected (to determine whether to show image previews)
  useEffect(() => {
    setRawImagesSelected(false);
    for (let i = 0; i < images.length; i++) {
      const ext = Extensions(String(images[i])).toLowerCase();
      if (ext !== "jpeg" && ext !== "jpg" && ext !== "tif" && ext !== "tiff") {
        setRawImagesSelected(true);
      }
    }
  }, [images]);

  return (
    <div className="space-y-2">
      <h2 className="font-bold pt-5" id="image_selection">
        Image Selection
      </h2>
<<<<<<< HEAD
      <div className="flex flex-row gap-4">
=======
      
      {image_error && !directorySelected && (
        <div>
          Please only enter valid image types: jpg, jpeg, tif, tiff, or raw
          image formats
        </div>
      )}
      <div className="flex flex-row">
>>>>>>> e76bd83a
        <button
          onClick={file_dialog}
          className="bg-gray-300 hover:bg-gray-400 text-gray-700 font-semibold py-1 px-2 border-gray-400 rounded h-fit"
        >
          Select Files
        </button>
        <button
          onClick={dir_dialog}
          className="bg-gray-300 hover:bg-gray-400 text-gray-700 font-semibold py-1 px-2 border-gray-400 rounded h-fit"
        >
          Select Directory
        </button>
      </div>
      {image_error && (
        <div>
          Please only enter valid image types: jpg, jpeg, tif, tiff, or raw
          image formats
        </div>
      )}
      {dirError && (
        <div>
          Could not find valid image types (jpg, jpeg, tif, tiff, or raw
          image formats) in any of the entered directories. 
        </div>
      )}
      {images.length > 0 && <div>Image count: {images.length}</div>}
      {devicePaths.length - images.length > 0 && <div>Directory count: {devicePaths.length - images.length}</div>}
      {devicePaths.length - images.length > 0 || rawImagesSelected ? (
        <div className="space-y-1">
          <div className="directory-preview flex flex-wrap flex-col">
            {devicePaths.map((path: any, index: any) => (
              <div
                key={index}
                className="directory-item flex flex-row space-x-3"
              >
                <p>{Paths(path)}</p>
                <button onClick={() => handleImageDelete(index)}>Delete</button>
              </div>
            ))}
          </div>
        </div>
      ) : (
        <div className="space-y-1">
          <div className="image-preview flex flex-wrap gap-2">
            {images.map((image: any, index: any) => (
              <div key={index} className="image-item">
                <div>
                  <img
                    src={String(image)}
                    alt={`Image ${index}`}
                    width={200}
                    height={200}
                  />
                  <button onClick={() => handleImageDelete(index)}>
                    Delete
                  </button>
                  <div>{image.name}</div>
                </div>
              </div>
            ))}
          </div>
        </div>
      )}
<<<<<<< HEAD
      {devicePaths.length > 0 && (
        <div>
          <button
            onClick={reset}
            className="bg-gray-300 hover:bg-gray-400 text-gray-700 font-semibold py-1 px-2 border-gray-400 rounded h-fit"
          >
            Delete All
          </button>
        </div>
      )}
=======
      {/* Response File Field */}
      <h2 className="font-bold pt-5" id="fe">
        Response File
      </h2>
      <FileFieldRow
        label="Response File"
        value={responsePaths}
        onBrowse={dialogResponse}
        onClear={handleResponseDelete}
        onEdit={() => setIsEditorOpen(true)}
        errorMessage={response_error ? "Please only enter files ending in .rsp" : ""}
      />
      
      <FileEditor 
        filePath={responsePaths} 
        isOpen={isEditorOpen} 
        closeEditor={() => setIsEditorOpen(false)}
        editingFileType={EditingFileType.RESPONSE}
      />
>>>>>>> e76bd83a
    </div>
  );
}<|MERGE_RESOLUTION|>--- conflicted
+++ resolved
@@ -4,13 +4,10 @@
 import { convertFileSrc } from "@tauri-apps/api/tauri";
 import { Extensions } from "./string_functions";
 import { useConfigStore } from "../stores/config-store";
-<<<<<<< HEAD
 import { readDir } from '@tauri-apps/api/fs';
-=======
 import { FileEditor } from "./response-correction-files/file_editor"; 
 import { EditingFileType } from "@/app/global-types";
 import FileFieldRow from "./file-field-row";
->>>>>>> e76bd83a
 
 export default function Images() {
   const { devicePaths, responsePaths, setConfig } = useConfigStore();
@@ -88,7 +85,6 @@
 
   const [rawImagesSelected, setRawImagesSelected] = useState<boolean>(false);
 
-<<<<<<< HEAD
   // Open a file dialog window using the tauri api and update the images array with the results 
   async function file_dialog() {
     selected = await open({
@@ -98,48 +94,6 @@
         extensions: valid_extensions
       }]
     });
-=======
-  // Response file related state and functions
-  const [response_error, set_response_error] = useState<boolean>(false);
-  let response: any = "";
-  
-  async function dialogResponse() {
-    response = await open({
-      multiple: true,
-    });
-    if (response === null) {
-      // user cancelled the selection
-    } else {
-      console.log("Extension " + Extensions(response[0]));
-      set_response_error(false);
-      if (Extensions(response[0]) !== "rsp") {
-        set_response_error(true);
-      } else {
-        setConfig({ responsePaths: response[0] });
-      }
-    }
-    if (DEBUG) {
-      console.log("response: ", response);
-    }
-  }
-
-  const handleResponseDelete = () => {
-    setResponsePaths("");
-  };
-
-  // Open a file dialog window using the tauri api and update the images array with the results
-  async function dialog() {
-    if (directorySelected == true) {
-      selected = await open({
-        multiple: true,
-        directory: true,
-      });
-    } else {
-      selected = await open({
-        multiple: true,
-      });
-    }
->>>>>>> e76bd83a
     if (Array.isArray(selected)) {
       set_image_error(false);
       setDirError(false);
@@ -167,7 +121,7 @@
       } else {
         set_image_error(true);
       }
-    } 
+    }  
 
     if (DEBUG) {
       console.log("Dialog function called.");
@@ -229,6 +183,34 @@
     }
   }
 
+  // Response file related state and functions
+  const [response_error, set_response_error] = useState<boolean>(false);
+  let response: any = "";
+  
+  async function dialogResponse() {
+    response = await open({
+      multiple: true,
+    });
+    if (response === null) {
+      // user cancelled the selection
+    } else {
+      console.log("Extension " + Extensions(response[0]));
+      set_response_error(false);
+      if (Extensions(response[0]) !== "rsp") {
+        set_response_error(true);
+      } else {
+        setConfig({ responsePaths: response[0] });
+      }
+    }
+    if (DEBUG) {
+      console.log("response: ", response);
+    }
+  }
+
+  const handleResponseDelete = () => {
+    setResponsePaths("");
+  };
+
   if (DEBUG) {
     useEffect(() => {
       console.log("Updated devicePaths: ", devicePaths);
@@ -275,18 +257,7 @@
       <h2 className="font-bold pt-5" id="image_selection">
         Image Selection
       </h2>
-<<<<<<< HEAD
       <div className="flex flex-row gap-4">
-=======
-      
-      {image_error && !directorySelected && (
-        <div>
-          Please only enter valid image types: jpg, jpeg, tif, tiff, or raw
-          image formats
-        </div>
-      )}
-      <div className="flex flex-row">
->>>>>>> e76bd83a
         <button
           onClick={file_dialog}
           className="bg-gray-300 hover:bg-gray-400 text-gray-700 font-semibold py-1 px-2 border-gray-400 rounded h-fit"
@@ -350,7 +321,6 @@
           </div>
         </div>
       )}
-<<<<<<< HEAD
       {devicePaths.length > 0 && (
         <div>
           <button
@@ -361,7 +331,6 @@
           </button>
         </div>
       )}
-=======
       {/* Response File Field */}
       <h2 className="font-bold pt-5" id="fe">
         Response File
@@ -381,7 +350,6 @@
         closeEditor={() => setIsEditorOpen(false)}
         editingFileType={EditingFileType.RESPONSE}
       />
->>>>>>> e76bd83a
     </div>
   );
 }
--- conflicted
+++ resolved
@@ -74,117 +74,6 @@
   return (
    <div className="bg-gray-300 text-black grid grid-cols-4 min-h-screen">
       <main className="bg-white col-span-4 m-8 mt-0 p-5 mb-10 border-l border-r border-gray-400">
-<<<<<<< HEAD
-        {/* <h1 className="text-2xl font-bold mb-5">Settings</h1> */}
-        <h2 id="external_utilities" className="my-6 text-2xl">
-          External Utilities
-        </h2>
-        <div className="flex flex-col space-y-5">
-          <div className="flex flex-row items-center justify-between">
-            <label
-              htmlFor="radiancePath"
-              className="font-bold block h-full mr-5"
-            >
-              radiance path (bin)
-            </label>
-            <input
-              id="radiancePath"
-              name="radiancePath"
-              type="text"
-              value={localSettings.radiancePath}
-              onChange={handleSettingsChange}
-              className="flex-grow placeholder:text-right w-max shadow appearance-none border border-gray-400 rounded py-2 px-3 leading-tight focus:outline-none focus:shadow-outline"
-            ></input>
-          </div>
-          <div className="flex flex-row items-center justify-between">
-            <label htmlFor="hdrgenPath" className="font-bold block h-full mr-5">
-              hdrgen path
-            </label>
-            <input
-              id="hdrgenPath"
-              name="hdrgenPath"
-              type="text"
-              value={localSettings.hdrgenPath}
-              onChange={handleSettingsChange}
-              className="flex-grow placeholder:text-right w-max shadow appearance-none border border-gray-400 rounded py-2 px-3 leading-tight focus:outline-none focus:shadow-outline"
-            ></input>
-          </div>
-          <div className="flex flex-row items-center justify-between">
-            <label
-              htmlFor="raw2hdrPath"
-              className="font-bold block h-full mr-5"
-            >
-              dcraw_emu path*
-            </label>
-            <input
-              id="dcrawEmuPath"
-              name="dcrawEmuPath"
-              type="text"
-              value={localSettings.dcrawEmuPath}
-              onChange={handleSettingsChange}
-              className="flex-grow placeholder:text-right w-max shadow appearance-none border border-gray-400 rounded py-2 px-3 leading-tight focus:outline-none focus:shadow-outline"
-            ></input>
-          </div>
-          <div className="block h-full mr-5">*licensed under LGPL-2.1 - source code can be obtained from https://www.libraw.org/</div>
-        </div>
-        <h2 id="output_directory" className="mt-6 mb-2 text-2xl">
-          Output Directory
-        </h2>
-        <p className="mb-6 italic">
-          Select the directory or type the path where the HDR images will be
-          saved.
-        </p>
-        <div className="flex flex-row items-center justify-between">
-          <div className="flex flex-col flex-grow space-y-2">
-            <button
-              aria-label="Select Directory for Output"
-              onClick={dialog}
-              className="w-max bg-gray-300 hover:bg-gray-400 text-gray-700 font-semibold py-1 px-2 border-gray-400 rounded h-fit"
-            >
-              Select Directory
-            </button>
-            <input
-              id="outputPathTextbox"
-              name="outputPathTextbox"
-              type="text"
-              value={localSettings.outputPath}
-              onChange={(e) => handleUpdateOutputPath(e.target.value)}
-              className="placeholder:text-right w-full shadow appearance-none border border-gray-400 rounded py-2 px-3 leading-tight focus:outline-none focus:shadow-outline"
-            ></input>
-          </div>
-        </div>
-        <h2 id="usability" className="my-6 text-2xl">
-          Usability Settings
-        </h2>
-        {/* Experience Level Section */}
-        <div className="mb-5">
-          <h2 className="text-xl font-semibold mb-2">Experience Level</h2>
-          <div className="flex space-x-4">
-            <label className="flex items-center">
-              <input
-                type="radio"
-                name="experienceLevel"
-                value="standard"
-                checked={experienceLevel === "standard"}
-                onChange={() => setExperienceLevel("standard")}
-                className="mr-2"
-              />
-              Standard
-            </label>
-            <label className="flex items-center">
-              <input
-                type="radio"
-                name="experienceLevel"
-                value="advanced"
-                checked={experienceLevel === "advanced"}
-                onChange={() => setExperienceLevel("advanced")}
-                className="mr-2"
-              />
-              Advanced
-            </label>
-          </div>
-        </div>
-=======
         <div className="grid grid-cols-2 gap-6">
           {/* Left: External Utilities */}
           <div className="border border-gray-300 rounded-lg p-5">
@@ -192,15 +81,14 @@
               External Utilities
               <span className="ml-2 text-gray-500 text-sm">ⓘ</span>
             </h2>
->>>>>>> 36761464
 
             {/*
               Mapping through the settings fields to create input sections for each
             */}
             {[
-              { id: "radiancePath", label: "Radiance Path", value: localSettings.radiancePath },
-              { id: "hdrgenPath", label: "hdrgen Path", value: localSettings.hdrgenPath },
-              { id: "dcrawEmuPath", label: "dcraw_emu Path", value: localSettings.dcrawEmuPath },
+              { id: "radiancePath", label: "Radiance", value: localSettings.radiancePath },
+              { id: "hdrgenPath", label: "hdrgen", value: localSettings.hdrgenPath },
+              { id: "dcrawEmuPath", label: "dcraw_emu - Included", value: localSettings.dcrawEmuPath },
               { id: "outputPath", label: "HDRI Output", value: localSettings.outputPath },
             ].map(({ id, label, value }) => (
               <div key={id} className="mb-4">
@@ -227,6 +115,10 @@
                     Select
                   </button>
                 </div>
+                {id == "dcrawEmuPath" && <div className="block h-full mr-5 text-sm">
+                    *licensed under LGPL-2.1 - source code can be obtained from https://www.libraw.org/
+                  </div>
+                }
               </div>
             ))}
           </div>

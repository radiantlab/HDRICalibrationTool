--- conflicted
+++ resolved
@@ -45,7 +45,6 @@
         "show": true,
         "hide": true
       },
-<<<<<<< HEAD
       "shell": {
         "all": false,
         "execute": true, 
@@ -60,10 +59,9 @@
             "args": true                                     
           }
         ]
-=======
+      },
       "window": {
         "create": true
->>>>>>> 36761464
       }
     },
 

--- conflicted
+++ resolved
@@ -7,93 +7,8 @@
     "frontendDist": "../out",
     "devUrl": "http://localhost:3000/"
   },
-<<<<<<< HEAD
   "identifier": "hdricalibrationinterface",
   "app": {
-=======
-  "package": {
-    "productName": "HDRI Calibration Interface",
-    "version": "2.0.0"
-  },
-  "tauri": {
-    "allowlist": {
-      "all": false,
-      "path": {
-        "all": true
-      },
-      "fs": {
-        "writeFile": true,
-        "readFile": true,
-        "copyFile": true,
-        "createDir": true,
-        "exists": true,
-        "readDir": true,
-        "scope": ["**"]
-      },
-      "os": {
-        "all": true
-      },
-      "dialog": {
-        "all": true,
-        "ask": true,
-        "confirm": true,
-        "message": true,
-        "open": true,
-        "save": true
-      },
-      "protocol": {
-        "all": true,
-        "asset": true,
-        "assetScope": ["**"]
-      },
-      "app": {
-        "show": true,
-        "hide": true
-      },
-      "window": {
-        "create": true
-      }
-    },
-    "bundle": {
-      "active": true,
-      "category": "DeveloperTool",
-      "copyright": "",
-      "deb": {
-        "depends": []
-      },
-      "externalBin": [],
-      "icon": [
-        "icons/32x32.png",
-        "icons/128x128.png",
-        "icons/128x128@2x.png",
-        "icons/icon.icns",
-        "icons/icon.ico"
-      ],
-      "identifier": "hdricalibrationinterface",
-      "longDescription": "",
-      "macOS": {
-        "entitlements": null,
-        "exceptionDomain": "",
-        "frameworks": [],
-        "providerShortName": null,
-        "signingIdentity": null
-      },
-      "resources": [],
-      "shortDescription": "",
-      "targets": "all",
-      "windows": {
-        "certificateThumbprint": null,
-        "digestAlgorithm": "sha256",
-        "timestampUrl": ""
-      }
-    },
-    "security": {
-      "csp": "default-src 'self'; img-src 'self' asset: https://asset.localhost"
-    },
-    "updater": {
-      "active": false
-    },
->>>>>>> 36761464
     "windows": [
       {
         "url": "home-page",

[package]
name = "app"
version = "2.0.0"
description = "GUI to calibrate HDR images using Radiance, hdrgen, and dcraw_emu."
authors = ["Clotilde Pierson", "Alexander Ulbrich"]
license = "GNU General Public License v3.0"
repository = "https://github.com/radiantlab/HDRICalibrationTool"
default-run = "app"
edition = "2021"
rust-version = "1.80"

# See more keys and their definitions at https://doc.rust-lang.org/cargo/reference/manifest.html

[build-dependencies]
tauri-build = { version = "1.5.3", features = [] }

[dependencies]
serde_json = "1.0"
serde = { version = "1.0", features = ["derive"] }
<<<<<<< HEAD
tauri = { version = "1.6.0", features = [ "shell-execute", "window-create", "fs-read-dir", "fs-copy-file", "fs-create-dir", "fs-exists", "fs-read-file", "fs-write-file", "path-all", "os-all", "app-show", "app-hide", "dialog-all", "protocol-all"] }
=======
tauri = { version = "1.6.0", features = [ "window-create", "shell-execute", "fs-read-dir", "fs-copy-file", "fs-create-dir", "fs-exists", "fs-read-file", "fs-write-file", "path-all", "os-all", "app-show", "app-hide", "dialog-all", "protocol-all"] }
>>>>>>> 4fad3d2e
chrono = "0.4.38"
time = "0.3.36"

[features]
# this feature is used for production builds or when `devPath` points to the filesystem and the built-in dev server is disabled.
# If you use cargo directly instead of tauri's cli you can use this feature flag to switch between tauri's `dev` and `build` modes.
# DO NOT REMOVE!!
custom-protocol = [ "tauri/custom-protocol" ]<|MERGE_RESOLUTION|>--- conflicted
+++ resolved
@@ -17,11 +17,7 @@
 [dependencies]
 serde_json = "1.0"
 serde = { version = "1.0", features = ["derive"] }
-<<<<<<< HEAD
-tauri = { version = "1.6.0", features = [ "shell-execute", "window-create", "fs-read-dir", "fs-copy-file", "fs-create-dir", "fs-exists", "fs-read-file", "fs-write-file", "path-all", "os-all", "app-show", "app-hide", "dialog-all", "protocol-all"] }
-=======
 tauri = { version = "1.6.0", features = [ "window-create", "shell-execute", "fs-read-dir", "fs-copy-file", "fs-create-dir", "fs-exists", "fs-read-file", "fs-write-file", "path-all", "os-all", "app-show", "app-hide", "dialog-all", "protocol-all"] }
->>>>>>> 4fad3d2e
 chrono = "0.4.38"
 time = "0.3.36"
 

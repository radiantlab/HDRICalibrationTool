use serde::{Deserialize, Serialize};
use std::fs;
use std::path::Path;
use tauri::Manager;

#[derive(Serialize, Deserialize)]
struct Paths {
    hdrgenpath: String,
    dcrawemupath: String,
}

#[tauri::command]
pub fn write_binary_paths(
    app_handle: tauri::AppHandle,
    hdrgenPath: String,
    dcrawEmuPath: String,
) -> Result<(), String> {
    let new_paths = Paths {
        hdrgenpath: hdrgenPath,
        dcrawemupath: dcrawEmuPath,
    };
    let paths_string = match serde_json::to_string(&new_paths) {
        Ok(v) => v,
        Err(error) => return Err(format!("Error serializing JSON: {:?}", error)),
    };

    // Retrieved part of this code from https://github.com/tauri-apps/tauri/discussions/5557
    let binding_result = app_handle.path().app_config_dir();
    let binding = match binding_result {
        Ok(v) => v,
        Err(_) => return Err("Error saving config".to_string()),
    };

    // Get suggested config directory for the app from Tauri
    let app_config_dir_result = binding.to_str();
    let app_config_dir = match app_config_dir_result {
        Some(v) => v,
        None => return Err("Error saving config".to_string()),
    };

    // Get full path to file where binaries are being saved
    let paths_file = Path::new(app_config_dir).join("binary_paths.json");
    let file_path = match paths_file.to_str() {
        Some(v) => v,
        None => {
            return Err(format!(
                "Invalid UTF-8 in binary file path {:?}",
                paths_file
            ))
        }
    };
<<<<<<< HEAD

=======
    
>>>>>>> a5d0749d
    // Write binary paths to file
    match fs::write(file_path, paths_string) {
        Ok(()) => Ok(()),
        Err(error) => Err(format!("Error writing to file: {:?}", error)),
    }
}<|MERGE_RESOLUTION|>--- conflicted
+++ resolved
@@ -42,18 +42,9 @@
     let paths_file = Path::new(app_config_dir).join("binary_paths.json");
     let file_path = match paths_file.to_str() {
         Some(v) => v,
-        None => {
-            return Err(format!(
-                "Invalid UTF-8 in binary file path {:?}",
-                paths_file
-            ))
-        }
+        None => return Err(format!("Invalid UTF-8 in binary file path {:?}", paths_file)),
     };
-<<<<<<< HEAD
 
-=======
-    
->>>>>>> a5d0749d
     // Write binary paths to file
     match fs::write(file_path, paths_string) {
         Ok(()) => Ok(()),

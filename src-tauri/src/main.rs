// Prevents additional console window on Windows in release, DO NOT REMOVE!!
#![cfg_attr(not(debug_assertions), windows_subsystem = "windows")]

// Import pipeline module
mod pipeline;
use pipeline::pipeline;

// Hardcoded radiance and hdrgen paths for backend testing
const _FAKE_RADIANCE_PATH: &str = "/usr/local/radiance/bin/";
const _FAKE_HDRGEN_PATH: &str = "/usr/local/bin/";

fn main() {
<<<<<<< HEAD
  tauri::Builder::default()
    .invoke_handler(tauri::generate_handler![])
    .run(tauri::generate_context!())
    .expect("error while running tauri application");
=======
    // === Define hardcoded data for testing ===

    // Hardcoded input JPG image paths
    let _fake_input_images: Vec<String> = [
        "../examples/inputs/input_images/IMG_6955.JPG".to_string(),
        "../examples/inputs/input_images/IMG_6956.JPG".to_string(),
        "../examples/inputs/input_images/IMG_6957.JPG".to_string(),
        "../examples/inputs/input_images/IMG_6958.JPG".to_string(),
        "../examples/inputs/input_images/IMG_6959.JPG".to_string(),
        "../examples/inputs/input_images/IMG_6960.JPG".to_string(),
        "../examples/inputs/input_images/IMG_6961.JPG".to_string(),
        "../examples/inputs/input_images/IMG_6962.JPG".to_string(),
        "../examples/inputs/input_images/IMG_6963.JPG".to_string(),
        "../examples/inputs/input_images/IMG_6964.JPG".to_string(),
        "../examples/inputs/input_images/IMG_6965.JPG".to_string(),
        "../examples/inputs/input_images/IMG_6966.JPG".to_string(),
        "../examples/inputs/input_images/IMG_6967.JPG".to_string(),
        "../examples/inputs/input_images/IMG_6968.JPG".to_string(),
        "../examples/inputs/input_images/IMG_6969.JPG".to_string(),
        "../examples/inputs/input_images/IMG_6970.JPG".to_string(),
        "../examples/inputs/input_images/IMG_6971.JPG".to_string(),
        "../examples/inputs/input_images/IMG_6972.JPG".to_string(),
    ]
    .to_vec();

    // Hardcoded camera response function path
    let _fake_response_function =
        "../examples/inputs/parameters/response_function_files/Response_function.rsp".to_string();

    // Hardcoded output path
    let _fake_output_path = "../output/".to_string();

    // Hardcoded temp path
    let _fake_temp_path = "../tmp/".to_string();

    // Hardcoded fisheye diameter and coordinates of square around fisheye view
    let _fake_diameter = "3612".to_string();
    let _fake_xleft = "1019".to_string();
    let _fake_ydown = "74".to_string();

    // Hardcoded HDR image resolution
    let _fake_xdim = "1000".to_string();
    let _fake_ydim = "1000".to_string();

    // UNCOMMENT TO CALL PIPELINE WITH HARDCODED DATA
    // let _result = pipeline(
    //     _FAKE_RADIANCE_PATH.to_string(),
    //     _FAKE_HDRGEN_PATH.to_string(),
    //     _fake_output_path,
    //     _fake_temp_path,
    //     _fake_input_images,
    //     _fake_response_function,
    //     _fake_diameter,
    //     _fake_xleft,
    //     _fake_ydown,
    //     _fake_xdim,
    //     _fake_ydim,
    // );

    tauri::Builder::default()
        .invoke_handler(tauri::generate_handler![pipeline])
        .run(tauri::generate_context!())
        .expect("error while running tauri application");
>>>>>>> 38d58b17
}<|MERGE_RESOLUTION|>--- conflicted
+++ resolved
@@ -10,12 +10,6 @@
 const _FAKE_HDRGEN_PATH: &str = "/usr/local/bin/";
 
 fn main() {
-<<<<<<< HEAD
-  tauri::Builder::default()
-    .invoke_handler(tauri::generate_handler![])
-    .run(tauri::generate_context!())
-    .expect("error while running tauri application");
-=======
     // === Define hardcoded data for testing ===
 
     // Hardcoded input JPG image paths
@@ -79,5 +73,4 @@
         .invoke_handler(tauri::generate_handler![pipeline])
         .run(tauri::generate_context!())
         .expect("error while running tauri application");
->>>>>>> 38d58b17
 }
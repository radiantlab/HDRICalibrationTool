--- conflicted
+++ resolved
@@ -39,8 +39,6 @@
     let _fake_response_function =
         "../examples/inputs/parameters/response_function_files/Response_function.rsp".to_string();
 
-<<<<<<< HEAD
-=======
     // Hardcoded fisheye correction calibration file
     let _fake_fisheye_correction_cal =
         "../examples/inputs/parameters/calibration_files/fisheye_corr.cal".to_string();
@@ -49,7 +47,6 @@
     let _fake_vignetting_correction_cal =
         "../examples/inputs/parameters/calibration_files/vignetting_f5d6.cal".to_string();
 
->>>>>>> b5e13c1c
     // Hardcoded output path
     let _fake_output_path = "../output/".to_string();
 
@@ -73,11 +70,8 @@
     //     _fake_temp_path,
     //     _fake_input_images,
     //     _fake_response_function,
-<<<<<<< HEAD
-=======
     //     _fake_fisheye_correction_cal,
     //     _fake_vignetting_correction_cal,
->>>>>>> b5e13c1c
     //     _fake_diameter,
     //     _fake_xleft,
     //     _fake_ydown,

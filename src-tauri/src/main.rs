// Prevents additional console window on Windows in release, DO NOT REMOVE!!
#![cfg_attr(not(debug_assertions), windows_subsystem = "windows")]

// Import pipeline module
mod pipeline;
use pipeline::pipeline;

// Command to query operating system from frontend
mod query_os_platform;
use query_os_platform::query_os_platform;

// Command to read saved binary paths from config file
mod read_binary_paths;
use read_binary_paths::read_binary_paths;

// Command used to read from a file and return its contents to frontend
mod read_host_file;
use read_host_file::read_host_file;

// Command to write new binary paths to config file
mod write_binary_paths;
use write_binary_paths::write_binary_paths;

<<<<<<< HEAD
// Command to write to a file given its contents from frontend
mod write_host_file;
use write_host_file::write_host_file;
=======
// Command to delete a saved config
mod delete_config;
use delete_config::delete_config;
>>>>>>> 40fe5cb0

// Command to get app's data directory
mod get_default_output_path;
use get_default_output_path::get_default_output_path;

// Command to save configuration
mod save_config;
use save_config::save_config;

// Command to retrieve saved configurations
mod get_saved_configs;
use get_saved_configs::get_saved_configs;

use std::env;

fn main() {
    tauri::Builder::default()
        .invoke_handler(tauri::generate_handler![
            pipeline, 
            query_os_platform, 
            read_binary_paths,
            read_host_file,
            write_binary_paths,
<<<<<<< HEAD
            write_host_file,
=======
            delete_config,
>>>>>>> 40fe5cb0
            get_default_output_path, 
            save_config,
            get_saved_configs
        ])
        .run(tauri::generate_context!())
        .expect("error while running tauri application");
}<|MERGE_RESOLUTION|>--- conflicted
+++ resolved
@@ -21,15 +21,12 @@
 mod write_binary_paths;
 use write_binary_paths::write_binary_paths;
 
-<<<<<<< HEAD
 // Command to write to a file given its contents from frontend
 mod write_host_file;
 use write_host_file::write_host_file;
-=======
 // Command to delete a saved config
 mod delete_config;
 use delete_config::delete_config;
->>>>>>> 40fe5cb0
 
 // Command to get app's data directory
 mod get_default_output_path;
@@ -53,11 +50,8 @@
             read_binary_paths,
             read_host_file,
             write_binary_paths,
-<<<<<<< HEAD
             write_host_file,
-=======
             delete_config,
->>>>>>> 40fe5cb0
             get_default_output_path, 
             save_config,
             get_saved_configs

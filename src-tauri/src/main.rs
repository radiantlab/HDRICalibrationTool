// Prevents additional console window on Windows in release, DO NOT REMOVE!!
#![cfg_attr(not(debug_assertions), windows_subsystem = "windows")]

// Import pipeline module
mod pipeline;
use pipeline::pipeline;

// Hardcoded radiance and hdrgen paths for backend testing
const _FAKE_RADIANCE_PATH: &str = "/usr/local/radiance/bin/";
const _FAKE_HDRGEN_PATH: &str = "/usr/local/bin/";

fn main() {
    // === Define hardcoded data for testing ===

    // Hardcoded output path
    let _fake_output_path = "../output/".to_string();

    // Hardcoded temp path
    let _fake_temp_path = "../tmp/".to_string();

<<<<<<< HEAD
    // Hardcoded fisheye diameter and coordinates of square around fisheye view
    let _fake_diameter = "3612".to_string();
    let _fake_xleft = "1019".to_string();
    let _fake_ydown = "74".to_string();

    // Hardcoded HDR image resolution
    let _fake_xdim = "1000".to_string();
    let _fake_ydim = "1000".to_string();

    // UNCOMMENT TO CALL PIPELINE WITH HARDCODED DATA
    // let _result = pipeline(
    //     _FAKE_RADIANCE_PATH.to_string(),
    //     _FAKE_HDRGEN_PATH.to_string(),
    //     _fake_output_path,
    //     _fake_temp_path,
    //     _fake_diameter,
    //     _fake_xleft,
    //     _fake_ydown,
    //     _fake_xdim,
    //     _fake_ydim,
    // );
=======
    // UNCOMMENT TO CALL PIPELINE WITH HARDCODED DATA
    let _result = pipeline(
        _FAKE_RADIANCE_PATH.to_string(),
        _FAKE_HDRGEN_PATH.to_string(),
        _fake_output_path,
        _fake_temp_path
    );
>>>>>>> bbcde289

    tauri::Builder::default()
        .invoke_handler(tauri::generate_handler![pipeline])
        .run(tauri::generate_context!())
        .expect("error while running tauri application");
}<|MERGE_RESOLUTION|>--- conflicted
+++ resolved
@@ -18,7 +18,6 @@
     // Hardcoded temp path
     let _fake_temp_path = "../tmp/".to_string();
 
-<<<<<<< HEAD
     // Hardcoded fisheye diameter and coordinates of square around fisheye view
     let _fake_diameter = "3612".to_string();
     let _fake_xleft = "1019".to_string();
@@ -40,15 +39,7 @@
     //     _fake_xdim,
     //     _fake_ydim,
     // );
-=======
-    // UNCOMMENT TO CALL PIPELINE WITH HARDCODED DATA
-    let _result = pipeline(
-        _FAKE_RADIANCE_PATH.to_string(),
-        _FAKE_HDRGEN_PATH.to_string(),
-        _fake_output_path,
-        _fake_temp_path
-    );
->>>>>>> bbcde289
+
 
     tauri::Builder::default()
         .invoke_handler(tauri::generate_handler![pipeline])

--- conflicted
+++ resolved
@@ -3,9 +3,6 @@
     path::Path,
     process::{Command, ExitStatus},
 };
-use image::{GenericImageView, Pixel};
-use rayon::prelude::*;
-use anyhow::{Result, Context};
 use std::env;
 use image::{GenericImageView, Pixel};
 use rayon::prelude::*;
@@ -36,10 +33,7 @@
     ydown: String,
     xdim: String,
     ydim: String,
-<<<<<<< HEAD
-=======
     filter_images_flag: bool,
->>>>>>> 6c2dd359
 ) -> Result<String, String> {
     if DEBUG {
         println!("merge_exposures Tauri command was called!");
@@ -149,11 +143,7 @@
         }
 
         input_images = new_inputs;
-<<<<<<< HEAD
-    } else { // images might include jpeg, so try to filter them
-=======
     } else if filter_images_flag { // images might include jpeg, so try to filter them if allowed
->>>>>>> 6c2dd359
         // convert float strings to f32
         let diameter_f32 = diameter.parse::<f32>()
             .map_err(|error| format!("pipeline: merge_exposures: failed to parse diameter as float - {}", error))?;
@@ -224,25 +214,19 @@
 // Once all images have had their pixel counts resolved, the input array is filtered by starting at the first brighter image that doesn't have \
 // any pixel below 27; and ending at the first darker image that doesn't have any pixel above 228
 fn filter_images(input_images: Vec<String>, diameter: f32, xleft: f32, ydown: f32, xdim: f32, ydim: f32) -> Result<Vec<String>> {
-<<<<<<< HEAD
-=======
     if DEBUG {
         println!("filter_images was called...");
     }
->>>>>>> 6c2dd359
     let radius = diameter / 2.0;
     let xcenter = xleft + radius;
     let ycenter = ydown + radius;
     let mut filtered_images = Vec::new();
 
-<<<<<<< HEAD
-=======
     // If the first image isn't a jpeg, don't bother trying to filter
     if !is_jpeg(&input_images[0]) {
         return Ok(input_images);
     }
 
->>>>>>> 6c2dd359
     // Compute mask using first image
     let image = image::open(&input_images[0])
         .with_context(|| format!("pipeline: merge_exposures: filter_images: failed to open image: {}", input_images[0]))?;
@@ -250,16 +234,10 @@
     let mask = compute_circle_mask(height as usize, width as usize, xcenter, ycenter, radius);
 
     // Iterate through every image in parallel and count how many pixels of each is either below 27 or above 228 luminance
-<<<<<<< HEAD
-    let pixel_counts: Result<Vec<(u32, u32)>, anyhow::Error> = input_images
-        .par_iter() // create parallel iterator
-        .map(|input_image| { // allow for skipping images
-=======
     let pixel_counts: Result<Vec<(usize, u32, u32, f32)>, anyhow::Error> = input_images
         .par_iter() // create parallel iterator
         .enumerate()
         .map(|(index, input_image)| { // allow for skipping images
->>>>>>> 6c2dd359
             if DEBUG {
                 println!("Processing image: {}", input_image);
             }
@@ -274,10 +252,7 @@
             // Start processing the image
             let mut pixels_below = 0;
             let mut pixels_above = 0;
-<<<<<<< HEAD
-=======
             let mut avg_brightness: f32 = 0.0;
->>>>>>> 6c2dd359
             let (width, height) = image.dimensions();
 
             for y in 0..height {
@@ -286,11 +261,8 @@
                     if mask[mask_index] { // if it's in the fisheye view
                         let pixel = image.get_pixel(x, y).to_rgb();
                         let [r, g, b] = pixel.0;
-<<<<<<< HEAD
-=======
                         // weighted average is used to get "perceived brightness" to the human eye
                         avg_brightness += 0.299 * r as f32 + 0.587 * g as f32 + 0.114 * b as f32;
->>>>>>> 6c2dd359
                         if r < 27 && g < 27 && b < 27 { // all values below allowed threshold
                             pixels_below += 1;
                         } else if r > 228 && g > 228 && b > 228 { // all values above allowed threshold
@@ -299,16 +271,6 @@
                     }
                 }
             }
-<<<<<<< HEAD
-            Ok((pixels_below, pixels_above)) // return the tuple of pixel values
-        })
-        .collect(); // collect everything into the vector
-
-        // The below is not the cleanest and could be written in a more idiomatic Rust way/a fancier way
-        // However, it is very understandable as written
-        let array = pixel_counts?;
-        println!("Pixel Counts: {:?}", array);
-=======
             avg_brightness = avg_brightness / ((width * height) as f32);
             if DEBUG {
                 println!("Processed Image: {:?}", (input_image, pixels_below, pixels_above, avg_brightness));
@@ -329,16 +291,11 @@
         if DEBUG {
             println!("Sorted Pixel Counts: {:?}", sorted_array);
         }
->>>>>>> 6c2dd359
         let mut start_index: i32 = -1;
         let mut end_index: i32 = -1;
         
         // Go from the start and find the FIRST pixel of the brighter images that has no pixel below 27
-<<<<<<< HEAD
-        for (i, (pixels_below, pixels_above)) in array.iter().enumerate() {
-=======
         for (i, (index, pixels_below, pixels_above, avg_brightness)) in sorted_array.iter().enumerate() {
->>>>>>> 6c2dd359
             if *pixels_below == 0 {
                 start_index = i as i32;
                 break;
@@ -348,92 +305,21 @@
             start_index = 0;
         }
         // Go from the start and find the FIRST pixel of the darker images that has no pixel above 228
-<<<<<<< HEAD
-        for (i, (pixels_below, pixels_above)) in array.iter().enumerate() {
-=======
         for (i, (index, pixels_below, pixels_above, avg_brightness)) in sorted_array.iter().enumerate() {
->>>>>>> 6c2dd359
             if i > start_index as usize && *pixels_above == 0 {
                 end_index = i as i32; // don't break, cause the loop starts from the first array element
             }
         }
         if end_index == -1 {
-<<<<<<< HEAD
-            end_index = array.len() as i32;
-=======
             end_index = sorted_array.len() as i32;
->>>>>>> 6c2dd359
         }
         if DEBUG {
             println!("Selecting images: {}:{}", start_index, end_index);
         }
         // Push and return all the images
         for i in start_index..end_index {
-<<<<<<< HEAD
-            filtered_images.push(input_images[i as usize].clone());
-        }
-
-    // Iterate through every image and count how many pixels of each is either below 27 or above 228 luminance 
-    // for input_image in &input_images {
-    //     if DEBUG {
-    //         println!("Processing image: {}", input_image);
-    //     }
-    //     if !is_jpeg(&input_image) { // skip trying to filter images that aren't jpeg
-    //         continue;
-    //     }
-    //     image = image::open(input_image)
-    //         .map_err(|error| format!("pipeline: merge_exposures: filter_images: failed to open image - {}\n", error))?;
-    //     (width, height) = image.dimensions();
-    //     for y in 0..height {
-    //         for x in 0..width {
-    //             let mask_index = y * width + x;
-    //             if mask[mask_index as usize] { // if it's in the fisheye view
-    //                 let pixel = image.get_pixel(x, y).to_rgb();
-    //                 let [r, g, b] = pixel.0;
-    //                 if r < 27 && g < 27 && b < 27 { // all values below allowed threshold
-    //                     pixels_below += 1;
-    //                 } else if r > 228 && g > 228 && b > 228 { // all values above allowed threshold
-    //                     pixels_above += 1;
-    //                 }
-    //             }
-    //         }
-    //     }
-    //     pixel_counts.push((pixels_below, pixels_above));
-    //     pixels_below = 0;
-    //     pixels_above = 0;
-    // }
-
-    // Only take those brighter images that don't have any pixel below 27 and those darker images that don't have any pixel above 228
-    // Start at beginning of image array to filter brighter images
-    // Start at end of image array to filter darker images
-    // let mut start_index: i32 = -1;
-    // let mut end_index: i32 = -1;
-    // for (i, (pixels_below, pixels_above)) in pixel_counts.iter().enumerate() {
-    //     if *pixels_below == 0 {
-    //         start_index = i as i32;
-    //     }
-    // }
-    // if start_index == -1 {
-    //     start_index = 0;
-    // }
-    // for (i, (pixels_below, pixels_above)) in pixel_counts.iter().enumerate() {
-    //     if i > start_index as usize && *pixels_above == 0 {
-    //         end_index = i as i32;
-    //     }
-    // }
-    // if end_index == -1 {
-    //     end_index = pixel_counts.len() as i32;
-    // }
-    // if DEBUG {
-    //     println!("Selecting images: {}:{}", start_index, end_index);
-    // }
-    // for i in start_index..end_index {
-    //     filtered_images.push(input_images[i as usize].clone());
-    // }
-=======
             filtered_images.push(input_images[sorted_array[i as usize].0 as usize].clone());
         }
->>>>>>> 6c2dd359
     Ok(filtered_images)
 }
 

--- conflicted
+++ resolved
@@ -39,13 +39,7 @@
     // Set up piping of output to file
     let file_result = File::create(&output_file);
     if file_result.is_err() {
-<<<<<<< HEAD
-        return Err(
-            "Error, creating output file for photometric adjustment command failed.".into(),
-        );
-=======
         return Err("pipeline: photometric_adjustment: creating output file for 'pcomb' (photometric adjustment) failed.".into());
->>>>>>> 36761464
     }
 
     let file = file_result.unwrap(); // Can safely unwrap result w/o panicking after checking for Err

--- conflicted
+++ resolved
@@ -242,14 +242,13 @@
             if copy_result.is_err() {
                 return Result::Err(("Error copying final hdr image to output directory.").to_string());
             }
-<<<<<<< HEAD
             copy_result = copy(
                 &config_settings.temp_path.join("evalglare_output.txt"),
                 evalglare_file_name,
             );
             if copy_result.is_err() {
                 return Result::Err(("Error copying evalglare value to output directory.").to_string());
-=======
+            }
             if luminance_args.scale_limit != "" {
                 let base_name = Path::new(input_dir)
                     .file_name()
@@ -265,7 +264,6 @@
                 if copy_result.is_err() {
                     return Result::Err(("Error copying final luminance map hdr image to output directory.").to_string());
                 }
->>>>>>> 36761464
             }
         }
     } else {
@@ -301,11 +299,7 @@
         }
 
         let output_file_name = config_settings.output_path.join("output.hdr");
-<<<<<<< HEAD
         let evalglare_file_name = config_settings.output_path.join("output_evalglare.txt");
-        return_path = config_settings.output_path;
-=======
->>>>>>> 36761464
 
         // Copy the final output hdr image to output directory
         let mut copy_result = copy(
@@ -315,7 +309,6 @@
         if copy_result.is_err() {
             return Result::Err(("Error copying final hdr image to output directory.").to_string());
         }
-<<<<<<< HEAD
         copy_result = copy(
             &config_settings.temp_path.join("evalglare_output.txt"),
             evalglare_file_name,
@@ -323,7 +316,6 @@
         if copy_result.is_err() {
             return Result::Err(("Error copying final hdr evalglare output image to output directory.").to_string());
         }
-=======
 
         if luminance_args.scale_limit != "" {
             let luminance_file_name = config_settings.output_path.join("output_fc.hdr");
@@ -336,7 +328,6 @@
             }
         }
         return_path = config_settings.output_path;
->>>>>>> 36761464
     }
 
     // If no errors, return Ok
@@ -616,7 +607,6 @@
 
     next_path = "header_editing.hdr";
 
-<<<<<<< HEAD
     // Evalglare
     let evalglare_result = evalglare(
         &config_settings,
@@ -635,7 +625,7 @@
     // If the command encountered an error, abort the pipeline
     if evalglare_result.is_err() {
         return evalglare_result;
-=======
+    }
     // Create luminance map if values were given by user
     if luminance_args.scale_limit != "" {
         let falsecolor_result = falsecolor(
@@ -657,7 +647,6 @@
         if falsecolor_result.is_err() {
             return falsecolor_result;
         }
->>>>>>> 36761464
     }
 
     // Pipeline has completed successfully. Return Ok

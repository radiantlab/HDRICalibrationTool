mod crop;
mod evalglare;
mod header_editing;
mod merge_exposures;
mod neutral_density;
mod nullify_exposure_value;
mod photometric_adjustment;
mod projection_adjustment;
mod resize;
mod vignetting_effect_correction;

use std::{
    fs::{self, copy, create_dir_all},
    io,
    path::{Path, PathBuf},
};

use crop::crop;
use evalglare::evalglare;
use header_editing::header_editing;
use merge_exposures::merge_exposures;
use neutral_density::neutral_density;
use nullify_exposure_value::nullify_exposure_value;
use photometric_adjustment::photometric_adjustment;
use projection_adjustment::projection_adjustment;
use resize::resize;
use vignetting_effect_correction::vignetting_effect_correction;

// Used to print out debug information
pub const DEBUG: bool = true;

// Struct to hold some configuration settings (e.g. path settings).
// Used when various stages of the pipeline are called.
pub struct ConfigSettings {
    radiance_path: PathBuf,
    hdrgen_path: PathBuf,
    dcraw_emu_path: PathBuf,
    output_path: PathBuf,
    temp_path: PathBuf, // used to store temp path in output dir, i.e. "output_path/tmp/"
}

// Runs the radiance and hdrgen pipeline.
// radiance_path:
//      The path to radiance binaries
// hdrgen_path:
//      The path to the hdrgen binary
// dcraw_emu_path:
//      The path to the dcraw_emu binary, used for converting raw images to tiff format
// output_path:
//      Place for final HDR image to be stored. Temp dir is created within the ouput dir.
// input_images:
//      vector of the paths to the input images, or the input directories if batch processing.
//      Input images must be in .JPG format or .CR2 format.
// response_function:
//      string for the path to the camera response function (.rsp)
// fisheye_correction_cal:
//      a string for the path to fisheye correction calibration file (.cal)
// vignetting_correction_cal:
//      a string for the path to vignetting correction calibration file (.cal)
// photometric_adjustment_cal:
//      a string for the path to photometric adjustment calibration file (.cal)
// neutral_density_cal:
//      a string for the path to neutral density adjustment calibration file (.cal)
// diameter:
//      the fisheye view diameter in pixels
// xleft:
//      The x-coordinate of the bottom left corner of the circumscribed square
//      of the fisheye view (in pixels)
// ydown:
//      The y-coordinate of the bottom left corner of the circumscribed square
//      of the fisheye view (in pixels)
// xdim:
//      The x-dimensional resolution to resize the HDR image to (in pixels)
// ydim:
//      The y-dimensional resolution to resize the HDR image to (in pixels)
#[tauri::command]
pub async fn pipeline(
    radiance_path: String,
    hdrgen_path: String,
    dcraw_emu_path: String,
    output_path: String,
    input_images: Vec<String>,
    response_function: String,
    fisheye_correction_cal: String,
    vignetting_correction_cal: String,
    photometric_adjustment_cal: String,
    neutral_density_cal: String,
    diameter: String,
    xleft: String,
    ydown: String,
    xdim: String,
    ydim: String,
    vertical_angle: String,
    horizontal_angle: String,
) -> Result<String, String> {
    // Return error if pipeline was called with no input images
    if input_images.len() == 0 {
        return Err("No input images were provided.".into());
    }

    let is_directory = if input_images.len() > 0 {
        Path::new(&input_images[0]).is_dir()
    } else {
        false
    };

    if DEBUG {
        println!("Pipeline module called...");
        println!("\tradiance path: {radiance_path}");
        println!("\thdrgen path: {hdrgen_path}");
        println!("\tdcraw_emu path: {dcraw_emu_path}");
        println!("\toutput path: {output_path}");
        println!("\tinput images: {:?}", input_images);
        println!("\tresponse function: {response_function}");
        println!("\tfisheye correction cal: {fisheye_correction_cal}");
        println!("\tvignetting correction cal: {vignetting_correction_cal}");
        println!("\tphotometric adjustment cal: {photometric_adjustment_cal}");
        println!("\tneutral density cal: {neutral_density_cal}");
        println!("\tdiameter: {diameter}");
        println!("\txleft: {xleft}");
        println!("\tydown: {ydown}");
        println!("\txdim: {xdim}");
        println!("\tydim: {ydim}");

        println!("\n\nPROCESSING MODE");
        if is_directory {
            println!("\tUser selected directories. (Batch processing)");
        } else {
            println!("\tUser selected images. (Single scene)");
        }
    }

    // Add paths to radiance, hdrgen, raw2hdr, and output and temp directories to config settings
    let mut config_settings = ConfigSettings {
        radiance_path: Path::new(&radiance_path).to_owned(),
        hdrgen_path: Path::new(&hdrgen_path).to_owned(),
        dcraw_emu_path: Path::new(&dcraw_emu_path).to_owned(),
        output_path: Path::new(&output_path).to_owned(),
        temp_path: Path::new(&output_path).join("tmp").to_owned(), // Temp directory is located in output directory
    };

    // Creates output directory with /tmp subdirectory
    let create_dirs_result = create_dir_all(&config_settings.temp_path);

    if create_dirs_result.is_err() {
        return Result::Err(("Error creating tmp and output directories.").to_string());
    }

    let mut return_path: PathBuf = PathBuf::new();
    if is_directory {
        // Directories were selected (batch processing)

        // Run pipeline for each directory selected
        for input_dir in &input_images {
            // Create a subdirectory inside tmp for this directory with input images (same name as input dir)
            config_settings.temp_path = Path::new(&config_settings.output_path)
                .join("tmp")
                .join(Path::new(input_dir).file_name().unwrap_or_default());

            if create_dir_all(&config_settings.temp_path).is_err() {
                return Result::Err(
                    ("Error creating directories for outputs in temp directory.").to_string(),
                );
            }

            // Grab all JPG or CR2 images from the directory and ignore all other files
            let input_images_from_dir_result = get_images_from_dir(&input_dir);
            if input_images_from_dir_result.is_err() {
                return Err(input_images_from_dir_result.unwrap_err());
            }
            let input_images_from_dir = input_images_from_dir_result.unwrap();

            if input_images_from_dir.len() == 0 {
                return Err("All directories must contain at least one LDR image".to_string());
            }

            // Run the HDRGen and Radiance pipeline on the input images
            let result = process_image_set(
                &config_settings,
                input_images_from_dir,
                response_function.clone(),
                fisheye_correction_cal.clone(),
                vignetting_correction_cal.clone(),
                photometric_adjustment_cal.clone(),
                neutral_density_cal.clone(),
                diameter.clone(),
                xleft.clone(),
                ydown.clone(),
                xdim.clone(),
                ydim.clone(),
                vertical_angle.clone(),
                horizontal_angle.clone(),
            );
            if result.is_err() {
                return result;
            }

            // Set output file name to be the same as the input directory name (i.e. <dir_name>.hdr)
            return_path = config_settings
                .output_path
                .join(Path::new(input_dir));
            let mut output_file_name = config_settings
                .output_path
                .join(Path::new(input_dir).file_name().unwrap_or_default());
            output_file_name.set_extension("hdr");
            let base_name = Path::new(input_dir)
                .file_name()
                .unwrap_or_default()
                .to_string_lossy();
            let evalglare_file_name = config_settings
                .output_path
                .join(format!("{base_name}_evalglare.txt"));

            // Copy the final output hdr image to output directory
            let mut copy_result = copy(
                &config_settings.temp_path.join("header_editing.hdr"),
                output_file_name,
            );
            if copy_result.is_err() {
                return Result::Err(("Error copying final hdr image to output directory.").to_string());
            }
            copy_result = copy(
                &config_settings.temp_path.join("evalglare_output.txt"),
                evalglare_file_name,
            );
            if copy_result.is_err() {
                return Result::Err(("Error copying evalglare value to output directory.").to_string());
            }
        }
    } else {
        // Individual images were selected (single scene)

        // Ensure images are a supported format
        for input_image in &input_images {
            if !is_supported_format(&PathBuf::from(input_image)) {
                return Err("Unsupported image format.".to_string());
            }
        }

        // Run the HDRGen and Radiance pipeline on the images
        let result = process_image_set(
            &config_settings,
            input_images,
            response_function.clone(),
            fisheye_correction_cal.clone(),
            vignetting_correction_cal.clone(),
            photometric_adjustment_cal.clone(),
            neutral_density_cal.clone(),
            diameter.clone(),
            xleft.clone(),
            ydown.clone(),
            xdim.clone(),
            ydim.clone(),
            vertical_angle.clone(),
            horizontal_angle.clone(),
        );
        if result.is_err() {
            return result;
        }

        let output_file_name = config_settings.output_path.join("output.hdr");
<<<<<<< HEAD
        let evalglare_file_name = config_settings.output_path.join("output_evalglare.txt");
=======
        return_path = config_settings.output_path;
>>>>>>> c1f39e57

        // Copy the final output hdr image to output directory
        let mut copy_result = copy(
            &config_settings.temp_path.join("header_editing.hdr"),
            output_file_name,
        );
        if copy_result.is_err() {
            return Result::Err(("Error copying final hdr image to output directory.").to_string());
        }
        copy_result = copy(
            &config_settings.temp_path.join("evalglare_output.txt"),
            evalglare_file_name,
        );
        if copy_result.is_err() {
            return Result::Err(("Error copying final hdr evalglare output image to output directory.").to_string());
        }
    }

    // If no errors, return Ok
    return Result::Ok(return_path.to_string_lossy().to_string());
}

/*
 * Retrieves all JPG and CR2 images from a directory, ignoring other files or directories.
 * Does not check for images to be of the same format.
 */
pub fn get_images_from_dir(input_dir: &String) -> Result<Vec<String>, String> {
    // Taken from example code at https://doc.rust-lang.org/std/fs/fn.read_dir.html

    // Get everything in the directory (all files and directories)
    let read_dir_result = fs::read_dir(input_dir);
    if read_dir_result.is_err() {
        return Err(format!("Error reading input directory: {input_dir}."));
    }

    let collect_files_result = read_dir_result
        .unwrap()
        .map(|res| res.map(|e| e.path()))
        .collect::<Result<Vec<_>, io::Error>>();
    if collect_files_result.is_err() {
        return Err(format!(
            "Error getting input directory contents: {input_dir}."
        ));
    }

    let entries = collect_files_result.unwrap();

    // Find the files that have a JPG, TIFF, or CR2 extension
    let mut input_image_paths: Vec<String> = Vec::new();
    for entry in entries {
        if is_supported_format(&entry) {
            let x = entry.into_os_string().into_string().unwrap_or_default();
            input_image_paths.push(x);
        }
    }

    // Return the paths to the JPG and CR2 images
    Ok(input_image_paths)
}

/*
 * Run the HDRGen and Radiance pipeline on one set of LDR images
 * Returns a Result<String, String> either indicating images processed successfully
 * or representing an error, which is passed to the frontend in the pipeline function.
 */
pub fn process_image_set(
    config_settings: &ConfigSettings,
    input_images: Vec<String>,
    response_function: String,
    fisheye_correction_cal: String,
    vignetting_correction_cal: String,
    photometric_adjustment_cal: String,
    neutral_density_cal: String,
    diameter: String,
    xleft: String,
    ydown: String,
    xdim: String,
    ydim: String,
    vertical_angle: String,
    horizontal_angle: String,
) -> Result<String, String> {
    // Merge exposures
    // TODO: Examine a safer way to convert paths to strings that works for non utf-8?
    let merge_exposures_result = merge_exposures(
        &config_settings,
        input_images,
        response_function,
        config_settings
            .temp_path
            .join("merge_exposures.hdr")
            .display()
            .to_string(),
    );

    // If the command to merge exposures encountered an error, abort pipeline
    if merge_exposures_result.is_err() {
        return merge_exposures_result;
    };

    // Nullify the exposure value
    let nullify_exposure_result = nullify_exposure_value(
        &config_settings,
        config_settings
            .temp_path
            .join("merge_exposures.hdr")
            .display()
            .to_string(),
        config_settings
            .temp_path
            .join("nullify_exposure_value.hdr")
            .display()
            .to_string(),
    );

    // If the command to nullify the exposure value encountered an error, abort pipeline
    if nullify_exposure_result.is_err() {
        return nullify_exposure_result;
    }

    // Crop the HDR image to a square fitting the fisheye view
    let crop_result = crop(
        &config_settings,
        config_settings
            .temp_path
            .join("nullify_exposure_value.hdr")
            .display()
            .to_string(),
        config_settings
            .temp_path
            .join("crop.hdr")
            .display()
            .to_string(),
        diameter,
        xleft,
        ydown,
    );

    // If the cropping command encountered an error, abort pipeline
    if crop_result.is_err() {
        return crop_result;
    }

    // Resize the HDR image
    let resize_result = resize(
        &config_settings,
        config_settings
            .temp_path
            .join("crop.hdr")
            .display()
            .to_string(),
        config_settings
            .temp_path
            .join("resize.hdr")
            .display()
            .to_string(),
        xdim,
        ydim,
    );

    // If the resizing command encountered an error, abort pipeline
    if resize_result.is_err() {
        return resize_result;
    }

    /* Start Calibration Files - able to be skipped in some instances */

    let mut next_path = "resize.hdr";

    if fisheye_correction_cal.len() > 0 {
        // Apply the projection adjustment to the HDR image
        let projection_adjustment_result = projection_adjustment(
            &config_settings,
            config_settings
                .temp_path
                .join(next_path)
                .display()
                .to_string(),
            config_settings
                .temp_path
                .join("projection_adjustment.hdr")
                .display()
                .to_string(),
            fisheye_correction_cal,
        );

        // If the command to apply projection adjustment encountered an error, abort pipeline
        if projection_adjustment_result.is_err() {
            return projection_adjustment_result;
        }

        next_path = "projection_adjustment.hdr"
    }

    if vignetting_correction_cal.len() > 0 {
        // Correct for the vignetting effect
        let vignetting_effect_correction_result = vignetting_effect_correction(
            &config_settings,
            config_settings
                .temp_path
                .join(next_path)
                .display()
                .to_string(),
            config_settings
                .temp_path
                .join("vignetting_correction.hdr")
                .display()
                .to_string(),
            vignetting_correction_cal,
        );

        // If the command encountered an error, abort pipeline
        if vignetting_effect_correction_result.is_err() {
            return vignetting_effect_correction_result;
        }

        next_path = "vignetting_correction.hdr";
    }

    if neutral_density_cal.len() > 0 {
        // Apply the neutral density filter.
        let neutral_density_result: Result<String, String> = neutral_density(
            &config_settings,
            config_settings
                .temp_path
                .join(next_path)
                .display()
                .to_string(),
            config_settings
                .temp_path
                .join("neutral_density.hdr")
                .display()
                .to_string(),
            neutral_density_cal,
        );

        // If the command encountered an error, abort pipeline
        if neutral_density_result.is_err() {
            return neutral_density_result;
        }

        next_path = "neutral_density.hdr";
    }

    if photometric_adjustment_cal.len() > 0 {
        // Correct for photometric adjustments
        let photometric_adjustment_result = photometric_adjustment(
            &config_settings,
            config_settings
                .temp_path
                .join(next_path)
                .display()
                .to_string(),
            config_settings
                .temp_path
                .join("photometric_adjustment.hdr")
                .display()
                .to_string(),
            photometric_adjustment_cal,
        );

        // If the command encountered an error, abort pipeline
        if photometric_adjustment_result.is_err() {
            return photometric_adjustment_result;
        }

        next_path = "photometric_adjustment.hdr";
    }

    /* End Calibration Files */

    // Edit the header
    let header_editing_result = header_editing(
        &config_settings,
        config_settings
            .temp_path
            .join(next_path)
            .display()
            .to_string(),
        config_settings
            .temp_path
            .join("header_editing.hdr")
            .display()
            .to_string(),
        vertical_angle,
        horizontal_angle,
    );

    // If the command encountered an error, abort pipeline
    if header_editing_result.is_err() {
        return header_editing_result;
    }

    next_path = "header_editing.hdr";

    // Evalglare
    let evalglare_result = evalglare(
        &config_settings,
        config_settings
            .temp_path
            .join(next_path)
            .display()
            .to_string(),
        config_settings
            .temp_path
            .join("evalglare_output.txt")
            .display()
            .to_string(),
    );
    
    // If the command encountered an error, abort the pipeline
    if evalglare_result.is_err() {
        return evalglare_result;
    }

    // Pipeline has completed successfully. Return Ok
    return Result::Ok(("Image set processed.").to_string());
}

fn is_supported_format(entry: &PathBuf) -> bool {
    let supported_extensions: Vec<&str> = Vec::from([
        "jpg", "jpeg", "3fr", "ari", "arw", "bay", "braw", "crw", "cr2", "cr3", "cap", "data",
        "dcs", "dcr", "dng", "drf", "eip", "erf", "fff", "gpr", "iiq", "k25", "kdc", "mdc", "mef",
        "mos", "mrw", "nef", "nrw", "obm", "orf", "pef", "ptx", "pxn", "r3d", "raf", "raw", "rwl",
        "rw2", "rwz", "sr2", "srf", "srw", "tif", "tiff", "x3f",
    ]);
    let entry_ext = entry.extension().unwrap_or_default().to_ascii_lowercase();

    for i in supported_extensions {
        if entry_ext == i {
            return true;
        }
    }

    return false;
}<|MERGE_RESOLUTION|>--- conflicted
+++ resolved
@@ -259,11 +259,8 @@
         }
 
         let output_file_name = config_settings.output_path.join("output.hdr");
-<<<<<<< HEAD
         let evalglare_file_name = config_settings.output_path.join("output_evalglare.txt");
-=======
         return_path = config_settings.output_path;
->>>>>>> c1f39e57
 
         // Copy the final output hdr image to output directory
         let mut copy_result = copy(

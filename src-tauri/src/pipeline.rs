--- conflicted
+++ resolved
@@ -444,10 +444,7 @@
         ydown.clone(),
         xdim.clone(),
         ydim.clone(),
-<<<<<<< HEAD
-=======
         filter_images,
->>>>>>> 12f47b4e
     );
 
     // If the command to merge exposures encountered an error, abort pipeline
